name: smoke-tests

on:
  workflow_dispatch:
    inputs:
      smoketest_versions:
        description: Set SMOKETEST_VERSIONS environment variable
        default: latest
  push:
    branches:
      - main

concurrency: ${{ github.workflow }}

permissions:
  contents: read
  id-token: write

jobs:
  test:
    runs-on: ubuntu-latest
    env:
      SSH_KEY: "./id_rsa_terraform"
      TF_VAR_private_key: "./id_rsa_terraform"
      TF_VAR_public_key: "./id_rsa_terraform.pub"
      TF_VAR_user_name: "apm-aws-lambda-${{ github.run_id }}"

      TF_VAR_BUILD_ID: "${{ github.run_id }}"
      TF_VAR_ENVIRONMENT: 'ci'
      TF_VAR_BRANCH: "${{ github.ref_name }}"
      TF_VAR_REPO: "${{ github.repository }}"
      SMOKETEST_VERSIONS: "${{ inputs.smoketest_versions || 'latest' }}"
      SKIP_DESTROY: 0
<<<<<<< HEAD
      # TODO: replace with keyless (likely AWS)
      AWS_ACCESS_KEY_ID: ${{ secrets.OBSERVABILITY_AWS_ACCESS_KEY_ID }}
      AWS_SECRET_ACCESS_KEY: ${{ secrets.OBSERVABILITY_AWS_SECRET_ACCESS_KEY }}
    permissions:
      contents: read
      id-token: write
=======
      EC_API_KEY: ${{ secrets.OBSERVABILITY_EC_API_KEY }}
>>>>>>> 96fb75f8
    steps:
      - uses: actions/checkout@v4
      - name: Bootstrap Action Workspace
        uses: ./.github/actions/bootstrap
        with:
          goreleaser: 'true'
      - uses: hashicorp/setup-terraform@v3
        with:
          terraform_version: 1.2.3
<<<<<<< HEAD

      - uses: elastic/oblt-actions/google/auth@v1

      - uses: google-github-actions/get-secretmanager-secrets@dc4a1392bad0fd60aee00bb2097e30ef07a1caae # v2.1.3
        with:
          export_to_environment: true
          secrets: |-
            EC_API_KEY:elastic-observability/elastic-cloud-observability-team-pro-api-key

=======
      - uses: elastic/oblt-actions/aws/auth@v1.10.0
>>>>>>> 96fb75f8
      - run: make smoketest/run TEST_DIR=./tf
      - if: always()
        name: Tear down
        run: make smoketest/all/cleanup TEST_DIR=./tf

      - if: always()
        uses: elastic/oblt-actions/slack/notify-result@v1.9.3
        with:
          bot-token: ${{ secrets.SLACK_BOT_TOKEN }}
          channel-id: "#apm-aws-lambda"<|MERGE_RESOLUTION|>--- conflicted
+++ resolved
@@ -31,16 +31,9 @@
       TF_VAR_REPO: "${{ github.repository }}"
       SMOKETEST_VERSIONS: "${{ inputs.smoketest_versions || 'latest' }}"
       SKIP_DESTROY: 0
-<<<<<<< HEAD
-      # TODO: replace with keyless (likely AWS)
-      AWS_ACCESS_KEY_ID: ${{ secrets.OBSERVABILITY_AWS_ACCESS_KEY_ID }}
-      AWS_SECRET_ACCESS_KEY: ${{ secrets.OBSERVABILITY_AWS_SECRET_ACCESS_KEY }}
     permissions:
       contents: read
       id-token: write
-=======
-      EC_API_KEY: ${{ secrets.OBSERVABILITY_EC_API_KEY }}
->>>>>>> 96fb75f8
     steps:
       - uses: actions/checkout@v4
       - name: Bootstrap Action Workspace
@@ -50,19 +43,12 @@
       - uses: hashicorp/setup-terraform@v3
         with:
           terraform_version: 1.2.3
-<<<<<<< HEAD
-
-      - uses: elastic/oblt-actions/google/auth@v1
-
+      - uses: elastic/oblt-actions/aws/auth@v1
       - uses: google-github-actions/get-secretmanager-secrets@dc4a1392bad0fd60aee00bb2097e30ef07a1caae # v2.1.3
         with:
           export_to_environment: true
           secrets: |-
             EC_API_KEY:elastic-observability/elastic-cloud-observability-team-pro-api-key
-
-=======
-      - uses: elastic/oblt-actions/aws/auth@v1.10.0
->>>>>>> 96fb75f8
       - run: make smoketest/run TEST_DIR=./tf
       - if: always()
         name: Tear down
