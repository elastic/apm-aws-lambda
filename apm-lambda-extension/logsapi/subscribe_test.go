// Licensed to Elasticsearch B.V. under one or more contributor
// license agreements. See the NOTICE file distributed with
// this work for additional information regarding copyright
// ownership. Elasticsearch B.V. licenses this file to you under
// the Apache License, Version 2.0 (the "License"); you may
// not use this file except in compliance with the License.
// You may obtain a copy of the License at
//
//     http://www.apache.org/licenses/LICENSE-2.0
//
// Unless required by applicable law or agreed to in writing,
// software distributed under the License is distributed on an
// "AS IS" BASIS, WITHOUT WARRANTIES OR CONDITIONS OF ANY
// KIND, either express or implied.  See the License for the
// specific language governing permissions and limitations
// under the License.

package logsapi

import (
	"bytes"
	"context"
	"elastic/apm-lambda-extension/model"
	"encoding/json"
	"net/http"
	"net/http/httptest"
	"os"
	"testing"

	"github.com/stretchr/testify/assert"
	"github.com/stretchr/testify/require"
)

func TestSubscribeWithSamLocalEnv(t *testing.T) {
	if err := os.Setenv("AWS_SAM_LOCAL", "true"); err != nil {
		t.Fail()
	}
	t.Cleanup(func() {
		if err := os.Unsetenv("AWS_SAM_LOCAL"); err != nil {
			t.Fail()
		}
	})
<<<<<<< HEAD
	out := make(chan model.LogEvent)

	err := Subscribe(ctx, "testID", []model.EventType{Platform}, out)
=======

	_, err := Subscribe(context.Background(), "testID", []EventType{Platform})
>>>>>>> 849aea45
	assert.Error(t, err)
}

func TestSubscribeWithLambdaFunction(t *testing.T) {
	if err := os.Setenv("AWS_LAMBDA_FUNCTION_NAME", "mock"); err != nil {
		t.Fail()
	}
	t.Cleanup(func() {
		if err := os.Unsetenv("AWS_LAMBDA_FUNCTION_NAME"); err != nil {
			t.Fail()
		}
	})

	_, err := Subscribe(context.Background(), "testID", []EventType{Platform})
	assert.Error(t, err, "listen tcp: lookup sandbox: no such host")
}

func TestSubscribeAWSRequest(t *testing.T) {
<<<<<<< HEAD
	ListenerHost = "localhost"
	ctx, cancel := context.WithCancel(context.Background())
	defer cancel()
	out := make(chan model.LogEvent, 1)
=======

>>>>>>> 849aea45
	// For subscription request
	expectedTypes := []model.EventType{Platform}
	expectedBufferingCfg := BufferingCfg{
		MaxItems:  10000,
		MaxBytes:  262144,
		TimeoutMS: 25,
	}

	// Create aws runtime API server and handler
	awsRuntimeApiServer := httptest.NewServer(http.HandlerFunc(func(w http.ResponseWriter, r *http.Request) {
		req := SubscribeRequest{}
		err := json.NewDecoder(r.Body).Decode(&req)
		require.NoError(t, err)
		// Validate the subscription request
		assert.Equal(t, req.BufferingCfg, expectedBufferingCfg)
		assert.Equal(t, req.EventTypes, expectedTypes)
	}))
	defer awsRuntimeApiServer.Close()

	// Set the Runtime server address as an env variable
	if err := os.Setenv("AWS_LAMBDA_RUNTIME_API", awsRuntimeApiServer.Listener.Addr().String()); err != nil {
		return
	}

	// Subscribe to the logs api and start the http server listening for events
<<<<<<< HEAD
	if err := Subscribe(ctx, "testID", []model.EventType{Platform}, out); err != nil {
=======
	transport, err := Subscribe(context.Background(), "testID", []EventType{Platform})
	if err != nil {
>>>>>>> 849aea45
		t.Logf("Error subscribing, %v", err)
		t.Fail()
		return
	}
	defer transport.server.Close()

	// Create a request to send to the logs listener
	platformDoneEvent := `{
		"time": "2021-02-04T20:00:05.123Z",
		"type": "platform.runtimeDone",
		"record": {
		   "requestId":"6f7f0961f83442118a7af6fe80b88",
		   "status": "success"
		}
	}`
	body := []byte(`[` + platformDoneEvent + `]`)
	url := "http://" + transport.listener.Addr().String()
	req, err := http.NewRequest("GET", url, bytes.NewReader(body))
	if err != nil {
		t.Log("Could not create request")
	}

	// Send the request to the logs listener
	client := http.DefaultClient
	if _, err = client.Do(req); err != nil {
		t.Logf("Error fetching %s, [%v]", url, err)
		t.Fail()
	}
	event := <-transport.logsChannel
	assert.Equal(t, event.Record.RequestId, "6f7f0961f83442118a7af6fe80b88")
}

func TestSubscribeWithBadLogsRequest(t *testing.T) {
<<<<<<< HEAD
	ListenerHost = "localhost"
	ctx, cancel := context.WithCancel(context.Background())
	defer cancel()
	out := make(chan model.LogEvent)

=======
>>>>>>> 849aea45
	// Create aws runtime API server and handler
	awsRuntimeApiServer := httptest.NewServer(http.HandlerFunc(func(w http.ResponseWriter, r *http.Request) {}))
	defer awsRuntimeApiServer.Close()

	// Set the Runtime server address as an env variable
	if err := os.Setenv("AWS_LAMBDA_RUNTIME_API", awsRuntimeApiServer.Listener.Addr().String()); err != nil {
		t.Fail()
		return
	}

	// Subscribe to the logs api and start the http server listening for events
<<<<<<< HEAD
	if err := Subscribe(ctx, "testID", []model.EventType{Platform}, out); err != nil {
=======
	transport, err := Subscribe(context.Background(), "testID", []EventType{Platform})
	if err != nil {
>>>>>>> 849aea45
		t.Logf("Error subscribing, %v", err)
		t.Fail()
		return
	}
	defer transport.server.Close()

	// Create a request to send to the logs listener
	logEvent := `{"invalid": "json"}`
	body := []byte(`[` + logEvent + `]`)
	url := "http://" + transport.listener.Addr().String()
	req, err := http.NewRequest("GET", url, bytes.NewReader(body))
	if err != nil {
		t.Log("Could not create request")
	}

	// Send the request to the logs listener
	client := http.DefaultClient
	resp, err := client.Do(req)
	require.NoError(t, err)
	assert.Equal(t, resp.StatusCode, 500)
}<|MERGE_RESOLUTION|>--- conflicted
+++ resolved
@@ -40,14 +40,8 @@
 			t.Fail()
 		}
 	})
-<<<<<<< HEAD
-	out := make(chan model.LogEvent)
-
-	err := Subscribe(ctx, "testID", []model.EventType{Platform}, out)
-=======
 
 	_, err := Subscribe(context.Background(), "testID", []EventType{Platform})
->>>>>>> 849aea45
 	assert.Error(t, err)
 }
 
@@ -66,14 +60,6 @@
 }
 
 func TestSubscribeAWSRequest(t *testing.T) {
-<<<<<<< HEAD
-	ListenerHost = "localhost"
-	ctx, cancel := context.WithCancel(context.Background())
-	defer cancel()
-	out := make(chan model.LogEvent, 1)
-=======
-
->>>>>>> 849aea45
 	// For subscription request
 	expectedTypes := []model.EventType{Platform}
 	expectedBufferingCfg := BufferingCfg{
@@ -99,12 +85,8 @@
 	}
 
 	// Subscribe to the logs api and start the http server listening for events
-<<<<<<< HEAD
-	if err := Subscribe(ctx, "testID", []model.EventType{Platform}, out); err != nil {
-=======
 	transport, err := Subscribe(context.Background(), "testID", []EventType{Platform})
 	if err != nil {
->>>>>>> 849aea45
 		t.Logf("Error subscribing, %v", err)
 		t.Fail()
 		return
@@ -138,14 +120,6 @@
 }
 
 func TestSubscribeWithBadLogsRequest(t *testing.T) {
-<<<<<<< HEAD
-	ListenerHost = "localhost"
-	ctx, cancel := context.WithCancel(context.Background())
-	defer cancel()
-	out := make(chan model.LogEvent)
-
-=======
->>>>>>> 849aea45
 	// Create aws runtime API server and handler
 	awsRuntimeApiServer := httptest.NewServer(http.HandlerFunc(func(w http.ResponseWriter, r *http.Request) {}))
 	defer awsRuntimeApiServer.Close()
@@ -157,12 +131,8 @@
 	}
 
 	// Subscribe to the logs api and start the http server listening for events
-<<<<<<< HEAD
-	if err := Subscribe(ctx, "testID", []model.EventType{Platform}, out); err != nil {
-=======
 	transport, err := Subscribe(context.Background(), "testID", []EventType{Platform})
 	if err != nil {
->>>>>>> 849aea45
 		t.Logf("Error subscribing, %v", err)
 		t.Fail()
 		return
