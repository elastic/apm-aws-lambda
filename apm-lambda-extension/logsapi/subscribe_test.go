--- conflicted
+++ resolved
@@ -31,10 +31,6 @@
 )
 
 func TestSubscribeWithSamLocalEnv(t *testing.T) {
-<<<<<<< HEAD
-	transport := InitLogsTransport(context.Background())
-=======
->>>>>>> 849aea45
 	if err := os.Setenv("AWS_SAM_LOCAL", "true"); err != nil {
 		t.Fail()
 	}
@@ -44,11 +40,7 @@
 		}
 	})
 
-<<<<<<< HEAD
-	err := Subscribe(transport, "testID", []EventType{Platform})
-=======
 	_, err := Subscribe(context.Background(), "testID", []EventType{Platform})
->>>>>>> 849aea45
 	assert.Error(t, err)
 }
 
@@ -67,11 +59,7 @@
 }
 
 func TestSubscribeAWSRequest(t *testing.T) {
-<<<<<<< HEAD
-	transport := InitLogsTransport(context.Background())
-=======
 
->>>>>>> 849aea45
 	// For subscription request
 	expectedTypes := []EventType{Platform}
 	expectedBufferingCfg := BufferingCfg{
@@ -97,21 +85,13 @@
 	}
 
 	// Subscribe to the logs api and start the http server listening for events
-<<<<<<< HEAD
-	if err := Subscribe(transport, "testID", []EventType{Platform}); err != nil {
-=======
 	transport, err := Subscribe(context.Background(), "testID", []EventType{Platform})
 	if err != nil {
->>>>>>> 849aea45
 		t.Logf("Error subscribing, %v", err)
 		t.Fail()
 		return
 	}
-<<<<<<< HEAD
-	defer transport.Server.Close()
-=======
 	defer transport.server.Close()
->>>>>>> 849aea45
 
 	// Create a request to send to the logs listener
 	platformDoneEvent := `{
@@ -123,11 +103,7 @@
 		}
 	}`
 	body := []byte(`[` + platformDoneEvent + `]`)
-<<<<<<< HEAD
-	url := "http://" + transport.Listener.Addr().String()
-=======
 	url := "http://" + transport.listener.Addr().String()
->>>>>>> 849aea45
 	req, err := http.NewRequest("GET", url, bytes.NewReader(body))
 	if err != nil {
 		t.Log("Could not create request")
@@ -139,20 +115,11 @@
 		t.Logf("Error fetching %s, [%v]", url, err)
 		t.Fail()
 	}
-<<<<<<< HEAD
-	event := <-transport.LogsChannel
-=======
 	event := <-transport.logsChannel
->>>>>>> 849aea45
 	assert.Equal(t, event.Record.RequestId, "6f7f0961f83442118a7af6fe80b88")
 }
 
 func TestSubscribeWithBadLogsRequest(t *testing.T) {
-<<<<<<< HEAD
-	transport := InitLogsTransport(context.Background())
-
-=======
->>>>>>> 849aea45
 	// Create aws runtime API server and handler
 	awsRuntimeApiServer := httptest.NewServer(http.HandlerFunc(func(w http.ResponseWriter, r *http.Request) {}))
 	defer awsRuntimeApiServer.Close()
@@ -164,30 +131,18 @@
 	}
 
 	// Subscribe to the logs api and start the http server listening for events
-<<<<<<< HEAD
-	if err := Subscribe(transport, "testID", []EventType{Platform}); err != nil {
-=======
 	transport, err := Subscribe(context.Background(), "testID", []EventType{Platform})
 	if err != nil {
->>>>>>> 849aea45
 		t.Logf("Error subscribing, %v", err)
 		t.Fail()
 		return
 	}
-<<<<<<< HEAD
-	defer transport.Server.Close()
-=======
 	defer transport.server.Close()
->>>>>>> 849aea45
 
 	// Create a request to send to the logs listener
 	logEvent := `{"invalid": "json"}`
 	body := []byte(`[` + logEvent + `]`)
-<<<<<<< HEAD
-	url := "http://" + transport.Listener.Addr().String()
-=======
 	url := "http://" + transport.listener.Addr().String()
->>>>>>> 849aea45
 	req, err := http.NewRequest("GET", url, bytes.NewReader(body))
 	if err != nil {
 		t.Log("Could not create request")
