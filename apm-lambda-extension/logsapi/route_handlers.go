--- conflicted
+++ resolved
@@ -24,11 +24,7 @@
 	"net/http"
 )
 
-<<<<<<< HEAD
-func handleLogEventsRequest(out chan model.LogEvent) func(w http.ResponseWriter, r *http.Request) {
-=======
 func handleLogEventsRequest(transport *LogsTransport) func(w http.ResponseWriter, r *http.Request) {
->>>>>>> 849aea45
 
 	return func(w http.ResponseWriter, r *http.Request) {
 		var logEvents []model.LogEvent
