// Licensed to Elasticsearch B.V. under one or more contributor
// license agreements. See the NOTICE file distributed with
// this work for additional information regarding copyright
// ownership. Elasticsearch B.V. licenses this file to you under
// the Apache License, Version 2.0 (the "License"); you may
// not use this file except in compliance with the License.
// You may obtain a copy of the License at
//
//     http://www.apache.org/licenses/LICENSE-2.0
//
// Unless required by applicable law or agreed to in writing,
// software distributed under the License is distributed on an
// "AS IS" BASIS, WITHOUT WARRANTIES OR CONDITIONS OF ANY
// KIND, either express or implied.  See the License for the
// specific language governing permissions and limitations
// under the License.

package main

import (
	"context"
<<<<<<< HEAD
	"elastic/apm-lambda-extension/model"
	"net/http"
=======
>>>>>>> 849aea45
	"os"
	"os/signal"
	"path/filepath"
	"sync"
	"syscall"
	"time"

	"elastic/apm-lambda-extension/extension"
	"elastic/apm-lambda-extension/logsapi"
)

var (
	extensionName   = filepath.Base(os.Args[0]) // extension name has to match the filename
	extensionClient = extension.NewClient(os.Getenv("AWS_LAMBDA_RUNTIME_API"))
)

/* --- elastic vars  --- */

func main() {

	// Global context
	ctx, cancel := context.WithCancel(context.Background())
	defer cancel()

	sigs := make(chan os.Signal, 1)
	signal.Notify(sigs, syscall.SIGTERM, syscall.SIGINT)
	go func() {
		s := <-sigs
		cancel()
		extension.Log.Infof("Received %v\n, exiting", s)
	}()

	// pulls ELASTIC_ env variable into globals for easy access
	config := extension.ProcessEnv()
	extension.Log.Level.SetLevel(config.LogLevel)

	// register extension with AWS Extension API
	res, err := extensionClient.Register(ctx, extensionName)
	if err != nil {
		status, errRuntime := extensionClient.InitError(ctx, err.Error())
		if errRuntime != nil {
			panic(errRuntime)
		}
		extension.Log.Errorf("Error: %s", err)
		extension.Log.Infof("Init error signal sent to runtime : %s", status)
		extension.Log.Infof("Exiting")
		return
	}
	extension.Log.Debugf("Register response: %v", extension.PrettyPrint(res))

	// Init APM Server Transport struct and start http server to receive data from agent
	apmServerTransport := extension.InitApmServerTransport(config)
	agentDataServer, err := extension.StartHttpServer(ctx, apmServerTransport)
	if err != nil {
		extension.Log.Errorf("Could not start APM data receiver : %v", err)
	}
<<<<<<< HEAD

	// Create a client to use for sending data to the apm server
	client := &http.Client{
		Timeout:   time.Duration(config.DataForwarderTimeoutSeconds) * time.Second,
		Transport: http.DefaultTransport.(*http.Transport).Clone(),
	}

	// Create a channel used

	// Make channel for collecting logs and create a HTTP server to listen for them
	logsChannel := make(chan model.LogEvent)
	var metadataContainer logsapi.MetadataContainer

	// Use a wait group to ensure the background go routine sending to the APM server
	// completes before signaling that the extension is ready for the next invocation.
	var backgroundDataSendWg sync.WaitGroup

	if err := logsapi.Subscribe(
		ctx,
		extensionClient.ExtensionID,
		[]model.EventType{logsapi.Platform},
		logsChannel,
	); err != nil {
=======
	defer agentDataServer.Close()

	// Use a wait group to ensure the background go routine sending to the APM server
	// completes before signaling that the extension is ready for the next invocation.

	logsTransport, err := logsapi.Subscribe(ctx, extensionClient.ExtensionID, []logsapi.EventType{logsapi.Platform})
	if err != nil {
>>>>>>> 849aea45
		extension.Log.Warnf("Error while subscribing to the Logs API: %v", err)
	}

	var prevEvent *extension.NextEventResponse

	for {
		select {
		case <-ctx.Done():
			return
		default:
<<<<<<< HEAD
			// call Next method of extension API.  This long polling HTTP method
			// will block until there's an invocation of the function
			extension.Log.Infof("Waiting for next event...")
			event, err := extensionClient.NextEvent(ctx)
			if err != nil {
				status, err := extensionClient.ExitError(ctx, err.Error())
				if err != nil {
					panic(err)
				}
				extension.Log.Errorf("Error: %s", err)
				extension.Log.Infof("Exit signal sent to runtime : %s", status)
				extension.Log.Infof("Exiting")
				return
			}

			event.Timestamp = time.Now()
			extension.Log.Debug("Received event.")
			extension.Log.Debugf("%v", extension.PrettyPrint(event))

			// Make a channel for signaling that we received the agent flushed signal
			extension.AgentDoneSignal = make(chan struct{})
			// Make a channel for signaling that we received the runtimeDone logs API event
			runtimeDoneSignal := make(chan struct{})
			// Make a channel for signaling that the function invocation is complete
			funcDone := make(chan struct{})

			// A shutdown event indicates the execution environment is shutting down.
			// This is usually due to inactivity.
			if event.EventType == extension.Shutdown {
				extension.ProcessShutdown()
				cancel()
				return
			}

			// Receive agent data as it comes in and post it to the APM server.
			// Stop checking for, and sending agent data when the function invocation
			// has completed, signaled via a channel.
			backgroundDataSendWg.Add(1)
			go func() {
				defer backgroundDataSendWg.Done()
				if !extension.IsTransportStatusHealthyOrPending() {
					return
				}
				for {
					select {
					case <-funcDone:
						extension.Log.Debug("Received signal that function has completed, not processing any more agent data")
						return
					case agentData := <-agentDataChannel:
						if metadataContainer.Metadata == nil {
							logsapi.ProcessMetadata(agentData, &metadataContainer)
						}
						if err := extension.PostToApmServer(ctx, client, agentData, config); err != nil {
							extension.Log.Errorf("Error sending to APM server, skipping: %v", err)
							return
						}
					}
				}
			}()

			// Receive Logs API events
			// Send to the runtimeDoneSignal channel to signal when a runtimeDone event is received
			go func() {
				for {
					select {
					case <-funcDone:
						extension.Log.Debug("Received signal that function has completed, not processing any more log events")
						return
					case logEvent := <-logsChannel:
						extension.Log.Debugf("Received log event %v", logEvent.Type)
						// Check the logEvent for runtimeDone and compare the RequestID
						// to the id that came in via the Next API
						switch model.SubEventType(logEvent.Type) {
						case logsapi.RuntimeDone:
							if logEvent.Record.RequestId == event.RequestID {
								extension.Log.Info("Received runtimeDone event for this function invocation")
								runtimeDoneSignal <- struct{}{}
								return
							} else {
								extension.Log.Warn("runtimeDone event request id didn't match the current event id")
							}
						case logsapi.Report:
							if logEvent.Record.RequestId == prevEvent.RequestID {
								logsapi.ProcessPlatformReport(ctx, client, metadataContainer, prevEvent, logEvent, config)
								extension.Log.Debug("Received platform report for the previous function invocation")
							} else {
								extension.Log.Warn("report event request id didn't match the previous event id")
								extension.Log.Debug("Log API runtimeDone event request id didn't match")
							}
						}
					}
				}
			}()

			// Calculate how long to wait for a runtimeDoneSignal or AgentDoneSignal signal
			flushDeadlineMs := event.DeadlineMs - 100
			durationUntilFlushDeadline := time.Until(time.Unix(flushDeadlineMs/1000, 0))

			// Create a timer that expires after durationUntilFlushDeadline
			timer := time.NewTimer(durationUntilFlushDeadline)
			defer timer.Stop()

			select {
			case <-extension.AgentDoneSignal:
				extension.Log.Debug("Received agent done signal")
			case <-runtimeDoneSignal:
				extension.Log.Debug("Received runtimeDone signal")
			case <-timer.C:
				extension.Log.Info("Time expired waiting for agent signal or runtimeDone event")
			}

			close(funcDone)
=======
			var backgroundDataSendWg sync.WaitGroup
			processEvent(ctx, cancel, apmServerTransport, logsTransport, &backgroundDataSendWg)
			extension.Log.Debug("Waiting for background data send to end")
>>>>>>> 849aea45
			backgroundDataSendWg.Wait()
			if config.SendStrategy == extension.SyncFlush {
				// Flush APM data now that the function invocation has completed
				apmServerTransport.FlushAPMData(ctx)
			}
			prevEvent = event
		}
	}
}

func processEvent(ctx context.Context, cancel context.CancelFunc, apmServerTransport *extension.ApmServerTransport, logsTransport *logsapi.LogsTransport, backgroundDataSendWg *sync.WaitGroup) {
	// Invocation context
	invocationCtx, invocationCancel := context.WithCancel(ctx)
	defer invocationCancel()

	// call Next method of extension API.  This long polling HTTP method
	// will block until there's an invocation of the function
	extension.Log.Infof("Waiting for next event...")
	event, err := extensionClient.NextEvent(ctx)
	if err != nil {
		status, err := extensionClient.ExitError(ctx, err.Error())
		if err != nil {
			panic(err)
		}
		extension.Log.Errorf("Error: %s", err)
		extension.Log.Infof("Exit signal sent to runtime : %s", status)
		extension.Log.Infof("Exiting")
		return
	}

	extension.Log.Debug("Received event.")
	extension.Log.Debugf("%v", extension.PrettyPrint(event))

	if event.EventType == extension.Shutdown {
		cancel()
		return
	}

	// APM Data Processing
	apmServerTransport.AgentDoneSignal = make(chan struct{})
	defer close(apmServerTransport.AgentDoneSignal)
	backgroundDataSendWg.Add(1)
	go func() {
		defer backgroundDataSendWg.Done()
		if err := apmServerTransport.ForwardApmData(invocationCtx); err != nil {
			extension.Log.Error(err)
		}
	}()

	// Lambda Service Logs Processing
	// This goroutine should not be started if subscription failed
	runtimeDone := make(chan struct{})
	if logsTransport != nil {
		go func() {
			if err := logsapi.WaitRuntimeDone(invocationCtx, event.RequestID, logsTransport, runtimeDone); err != nil {
				extension.Log.Errorf("Error while processing Lambda Logs ; %v", err)
			} else {
				close(runtimeDone)
			}
		}()
	} else {
		extension.Log.Warn("Logs collection not started due to earlier subscription failure")
		close(runtimeDone)
	}

	// Calculate how long to wait for a runtimeDoneSignal or AgentDoneSignal signal
	flushDeadlineMs := event.DeadlineMs - 100
	durationUntilFlushDeadline := time.Until(time.Unix(flushDeadlineMs/1000, 0))

	// Create a timer that expires after durationUntilFlushDeadline
	timer := time.NewTimer(durationUntilFlushDeadline)
	defer timer.Stop()

	// The extension relies on 3 independent mechanisms to minimize the time interval between the end of the execution of
	// the lambda function and the end of the execution of processEvent()
	// 1) AgentDoneSignal is triggered upon reception of a `flushed=true` query from the agent
	// 2) [Backup 1] RuntimeDone is triggered upon reception of a Lambda log entry certifying the end of the execution of the current function
	// 3) [Backup 2] If all else fails, the extension relies of the timeout of the Lambda function to interrupt itself 100 ms before the specified deadline.
	// This time interval is large enough to attempt a last flush attempt (if SendStrategy == syncFlush) before the environment gets shut down.
	select {
	case <-apmServerTransport.AgentDoneSignal:
		extension.Log.Debug("Received agent done signal")
	case <-runtimeDone:
		extension.Log.Debug("Received runtimeDone signal")
	case <-timer.C:
		extension.Log.Info("Time expired waiting for agent signal or runtimeDone event")
	}
}<|MERGE_RESOLUTION|>--- conflicted
+++ resolved
@@ -19,11 +19,6 @@
 
 import (
 	"context"
-<<<<<<< HEAD
-	"elastic/apm-lambda-extension/model"
-	"net/http"
-=======
->>>>>>> 849aea45
 	"os"
 	"os/signal"
 	"path/filepath"
@@ -80,31 +75,6 @@
 	if err != nil {
 		extension.Log.Errorf("Could not start APM data receiver : %v", err)
 	}
-<<<<<<< HEAD
-
-	// Create a client to use for sending data to the apm server
-	client := &http.Client{
-		Timeout:   time.Duration(config.DataForwarderTimeoutSeconds) * time.Second,
-		Transport: http.DefaultTransport.(*http.Transport).Clone(),
-	}
-
-	// Create a channel used
-
-	// Make channel for collecting logs and create a HTTP server to listen for them
-	logsChannel := make(chan model.LogEvent)
-	var metadataContainer logsapi.MetadataContainer
-
-	// Use a wait group to ensure the background go routine sending to the APM server
-	// completes before signaling that the extension is ready for the next invocation.
-	var backgroundDataSendWg sync.WaitGroup
-
-	if err := logsapi.Subscribe(
-		ctx,
-		extensionClient.ExtensionID,
-		[]model.EventType{logsapi.Platform},
-		logsChannel,
-	); err != nil {
-=======
 	defer agentDataServer.Close()
 
 	// Use a wait group to ensure the background go routine sending to the APM server
@@ -112,7 +82,6 @@
 
 	logsTransport, err := logsapi.Subscribe(ctx, extensionClient.ExtensionID, []logsapi.EventType{logsapi.Platform})
 	if err != nil {
->>>>>>> 849aea45
 		extension.Log.Warnf("Error while subscribing to the Logs API: %v", err)
 	}
 
@@ -123,124 +92,9 @@
 		case <-ctx.Done():
 			return
 		default:
-<<<<<<< HEAD
-			// call Next method of extension API.  This long polling HTTP method
-			// will block until there's an invocation of the function
-			extension.Log.Infof("Waiting for next event...")
-			event, err := extensionClient.NextEvent(ctx)
-			if err != nil {
-				status, err := extensionClient.ExitError(ctx, err.Error())
-				if err != nil {
-					panic(err)
-				}
-				extension.Log.Errorf("Error: %s", err)
-				extension.Log.Infof("Exit signal sent to runtime : %s", status)
-				extension.Log.Infof("Exiting")
-				return
-			}
-
-			event.Timestamp = time.Now()
-			extension.Log.Debug("Received event.")
-			extension.Log.Debugf("%v", extension.PrettyPrint(event))
-
-			// Make a channel for signaling that we received the agent flushed signal
-			extension.AgentDoneSignal = make(chan struct{})
-			// Make a channel for signaling that we received the runtimeDone logs API event
-			runtimeDoneSignal := make(chan struct{})
-			// Make a channel for signaling that the function invocation is complete
-			funcDone := make(chan struct{})
-
-			// A shutdown event indicates the execution environment is shutting down.
-			// This is usually due to inactivity.
-			if event.EventType == extension.Shutdown {
-				extension.ProcessShutdown()
-				cancel()
-				return
-			}
-
-			// Receive agent data as it comes in and post it to the APM server.
-			// Stop checking for, and sending agent data when the function invocation
-			// has completed, signaled via a channel.
-			backgroundDataSendWg.Add(1)
-			go func() {
-				defer backgroundDataSendWg.Done()
-				if !extension.IsTransportStatusHealthyOrPending() {
-					return
-				}
-				for {
-					select {
-					case <-funcDone:
-						extension.Log.Debug("Received signal that function has completed, not processing any more agent data")
-						return
-					case agentData := <-agentDataChannel:
-						if metadataContainer.Metadata == nil {
-							logsapi.ProcessMetadata(agentData, &metadataContainer)
-						}
-						if err := extension.PostToApmServer(ctx, client, agentData, config); err != nil {
-							extension.Log.Errorf("Error sending to APM server, skipping: %v", err)
-							return
-						}
-					}
-				}
-			}()
-
-			// Receive Logs API events
-			// Send to the runtimeDoneSignal channel to signal when a runtimeDone event is received
-			go func() {
-				for {
-					select {
-					case <-funcDone:
-						extension.Log.Debug("Received signal that function has completed, not processing any more log events")
-						return
-					case logEvent := <-logsChannel:
-						extension.Log.Debugf("Received log event %v", logEvent.Type)
-						// Check the logEvent for runtimeDone and compare the RequestID
-						// to the id that came in via the Next API
-						switch model.SubEventType(logEvent.Type) {
-						case logsapi.RuntimeDone:
-							if logEvent.Record.RequestId == event.RequestID {
-								extension.Log.Info("Received runtimeDone event for this function invocation")
-								runtimeDoneSignal <- struct{}{}
-								return
-							} else {
-								extension.Log.Warn("runtimeDone event request id didn't match the current event id")
-							}
-						case logsapi.Report:
-							if logEvent.Record.RequestId == prevEvent.RequestID {
-								logsapi.ProcessPlatformReport(ctx, client, metadataContainer, prevEvent, logEvent, config)
-								extension.Log.Debug("Received platform report for the previous function invocation")
-							} else {
-								extension.Log.Warn("report event request id didn't match the previous event id")
-								extension.Log.Debug("Log API runtimeDone event request id didn't match")
-							}
-						}
-					}
-				}
-			}()
-
-			// Calculate how long to wait for a runtimeDoneSignal or AgentDoneSignal signal
-			flushDeadlineMs := event.DeadlineMs - 100
-			durationUntilFlushDeadline := time.Until(time.Unix(flushDeadlineMs/1000, 0))
-
-			// Create a timer that expires after durationUntilFlushDeadline
-			timer := time.NewTimer(durationUntilFlushDeadline)
-			defer timer.Stop()
-
-			select {
-			case <-extension.AgentDoneSignal:
-				extension.Log.Debug("Received agent done signal")
-			case <-runtimeDoneSignal:
-				extension.Log.Debug("Received runtimeDone signal")
-			case <-timer.C:
-				extension.Log.Info("Time expired waiting for agent signal or runtimeDone event")
-			}
-
-			close(funcDone)
-=======
 			var backgroundDataSendWg sync.WaitGroup
 			processEvent(ctx, cancel, apmServerTransport, logsTransport, &backgroundDataSendWg)
 			extension.Log.Debug("Waiting for background data send to end")
->>>>>>> 849aea45
 			backgroundDataSendWg.Wait()
 			if config.SendStrategy == extension.SyncFlush {
 				// Flush APM data now that the function invocation has completed
