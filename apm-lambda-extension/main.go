// Licensed to Elasticsearch B.V. under one or more contributor
// license agreements. See the NOTICE file distributed with
// this work for additional information regarding copyright
// ownership. Elasticsearch B.V. licenses this file to you under
// the Apache License, Version 2.0 (the "License"); you may
// not use this file except in compliance with the License.
// You may obtain a copy of the License at
//
//     http://www.apache.org/licenses/LICENSE-2.0
//
// Unless required by applicable law or agreed to in writing,
// software distributed under the License is distributed on an
// "AS IS" BASIS, WITHOUT WARRANTIES OR CONDITIONS OF ANY
// KIND, either express or implied.  See the License for the
// specific language governing permissions and limitations
// under the License.

package main

import (
	"context"
	"net/http"
	"os"
	"os/signal"
	"path/filepath"
	"sync"
	"syscall"
	"time"

	"elastic/apm-lambda-extension/extension"
	"elastic/apm-lambda-extension/logsapi"
)

var (
	extensionName   = filepath.Base(os.Args[0]) // extension name has to match the filename
	extensionClient = extension.NewClient(os.Getenv("AWS_LAMBDA_RUNTIME_API"))
)

/* --- elastic vars  --- */

func main() {

	ctx, cancel := context.WithCancel(context.Background())

	// Trigger ctx.Done() in all relevant goroutines when main ends
	defer cancel()

	sigs := make(chan os.Signal, 1)
	signal.Notify(sigs, syscall.SIGTERM, syscall.SIGINT)
	go func() {
		s := <-sigs
		cancel()
		extension.Log.Infof("Received %v\n, exiting", s)
	}()

	// pulls ELASTIC_ env variable into globals for easy access
	config := extension.ProcessEnv()
	extension.Log.Level.SetLevel(config.LogLevel)

	// register extension with AWS Extension API
	res, err := extensionClient.Register(ctx, extensionName)
	if err != nil {
		status, errRuntime := extensionClient.InitError(ctx, err.Error())
		if errRuntime != nil {
			panic(errRuntime)
		}
		extension.Log.Errorf("Error: %s", err)
		extension.Log.Infof("Init error signal sent to runtime : %s", status)
		extension.Log.Infof("Exiting")
		return
	}
	extension.Log.Debugf("Register response: %v", extension.PrettyPrint(res))

	// Create a channel to buffer apm agent data
	agentDataChannel := make(chan extension.AgentData, 100)

	// Start http server to receive data from agent
	if err = extension.StartHttpServer(agentDataChannel, config); err != nil {
		extension.Log.Errorf("Could not start APM data receiver : %v", err)
	}

	// Create a client to use for sending data to the apm server
	client := &http.Client{
		Timeout:   time.Duration(config.DataForwarderTimeoutSeconds) * time.Second,
		Transport: http.DefaultTransport.(*http.Transport).Clone(),
	}

	// Create a channel used

	// Make channel for collecting logs and create a HTTP server to listen for them
	logsChannel := make(chan logsapi.LogEvent)
	var metadataContainer extension.MetadataContainer

	// Use a wait group to ensure the background go routine sending to the APM server
	// completes before signaling that the extension is ready for the next invocation.
	var backgroundDataSendWg sync.WaitGroup

	if err := logsapi.Subscribe(
		ctx,
		extensionClient.ExtensionID,
		[]logsapi.EventType{logsapi.Platform},
		logsChannel,
	); err != nil {
		extension.Log.Warnf("Error while subscribing to the Logs API: %v", err)
	}

	var prevEvent *extension.NextEventResponse

	for {
		select {
		case <-ctx.Done():
			return
		default:
			// call Next method of extension API.  This long polling HTTP method
			// will block until there's an invocation of the function
			extension.Log.Infof("Waiting for next event...")
			event, err := extensionClient.NextEvent(ctx)
			if err != nil {
				status, err := extensionClient.ExitError(ctx, err.Error())
				if err != nil {
					panic(err)
				}
				extension.Log.Errorf("Error: %s", err)
				extension.Log.Infof("Exit signal sent to runtime : %s", status)
				extension.Log.Infof("Exiting")
				return
			}

      event.Timestamp = time.Now()
			extension.Log.Debug("Received event.")
			extension.Log.Debugf("%v", extension.PrettyPrint(event))

			// Make a channel for signaling that we received the agent flushed signal
			extension.AgentDoneSignal = make(chan struct{})
			// Make a channel for signaling that we received the runtimeDone logs API event
			runtimeDoneSignal := make(chan struct{})
			// Make a channel for signaling that the function invocation is complete
			funcDone := make(chan struct{})

			// A shutdown event indicates the execution environment is shutting down.
			// This is usually due to inactivity.
			if event.EventType == extension.Shutdown {
				extension.ProcessShutdown()
				cancel()
				return
			}

			// Receive agent data as it comes in and post it to the APM server.
			// Stop checking for, and sending agent data when the function invocation
			// has completed, signaled via a channel.
			backgroundDataSendWg.Add(1)
			go func() {
				defer backgroundDataSendWg.Done()
				if !extension.IsTransportStatusHealthyOrPending() {
					return
				}
				for {
					select {
					case <-funcDone:
						extension.Log.Debug("Received signal that function has completed, not processing any more agent data")
						return
					case agentData := <-agentDataChannel:
<<<<<<< HEAD
						if metadataContainer.Metadata == nil {
							extension.ProcessMetadata(agentData, &metadataContainer)
						}
						err := extension.PostToApmServer(client, agentData, config, ctx)

						if err != nil {
=======
						if err := extension.PostToApmServer(client, agentData, config, ctx); err != nil {
>>>>>>> 1cecd9ef
							extension.Log.Errorf("Error sending to APM server, skipping: %v", err)
							extension.EnqueueAPMData(agentDataChannel, agentData)
							return
						}
					}
				}
			}()

			// Receive Logs API events
			// Send to the runtimeDoneSignal channel to signal when a runtimeDone event is received
			go func() {
				for {
					select {
					case <-funcDone:
						extension.Log.Debug("Received signal that function has completed, not processing any more log events")
						return
					case logEvent := <-logsChannel:
						extension.Log.Debugf("Received log event %v", logEvent.Type)
						// Check the logEvent for runtimeDone and compare the RequestID
						// to the id that came in via the Next API
						switch logsapi.SubEventType(logEvent.Type) {
						case logsapi.RuntimeDone:
							if logEvent.Record.RequestId == event.RequestID {
								extension.Log.Info("Received runtimeDone event for this function invocation")
								runtimeDoneSignal <- struct{}{}
								return
							} else {
								extension.Log.Warning("runtimeDone event request id didn't match the current event id")
							}
						case logsapi.Report:
							if logEvent.Record.RequestId == prevEvent.RequestID {
								extension.ProcessPlatformReport(client, metadataContainer, prevEvent, logEvent, config)
								extension.Log.Debug("Received platform report for the previous function invocation")
							} else {
								extension.Log.Warning("report event request id didn't match the previous event id")
								extension.Log.Debug("Log API runtimeDone event request id didn't match")
							}
						}
					}
				}
			}()

			// Calculate how long to wait for a runtimeDoneSignal or AgentDoneSignal signal
			flushDeadlineMs := event.DeadlineMs - 100
			durationUntilFlushDeadline := time.Until(time.Unix(flushDeadlineMs/1000, 0))

			// Create a timer that expires after durationUntilFlushDeadline
			timer := time.NewTimer(durationUntilFlushDeadline)
			defer timer.Stop()

			select {
			case <-extension.AgentDoneSignal:
				extension.Log.Debug("Received agent done signal")
			case <-runtimeDoneSignal:
				extension.Log.Debug("Received runtimeDone signal")
			case <-timer.C:
				extension.Log.Info("Time expired waiting for agent signal or runtimeDone event")
			}

			close(funcDone)
			backgroundDataSendWg.Wait()
			if config.SendStrategy == extension.SyncFlush {
				// Flush APM data now that the function invocation has completed
				extension.FlushAPMData(client, agentDataChannel, config, ctx)
			}
			prevEvent = event
		}
	}
}<|MERGE_RESOLUTION|>--- conflicted
+++ resolved
@@ -126,7 +126,7 @@
 				return
 			}
 
-      event.Timestamp = time.Now()
+			event.Timestamp = time.Now()
 			extension.Log.Debug("Received event.")
 			extension.Log.Debugf("%v", extension.PrettyPrint(event))
 
@@ -160,16 +160,10 @@
 						extension.Log.Debug("Received signal that function has completed, not processing any more agent data")
 						return
 					case agentData := <-agentDataChannel:
-<<<<<<< HEAD
 						if metadataContainer.Metadata == nil {
 							extension.ProcessMetadata(agentData, &metadataContainer)
 						}
-						err := extension.PostToApmServer(client, agentData, config, ctx)
-
-						if err != nil {
-=======
 						if err := extension.PostToApmServer(client, agentData, config, ctx); err != nil {
->>>>>>> 1cecd9ef
 							extension.Log.Errorf("Error sending to APM server, skipping: %v", err)
 							extension.EnqueueAPMData(agentDataChannel, agentData)
 							return
