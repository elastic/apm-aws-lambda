--- conflicted
+++ resolved
@@ -92,22 +92,7 @@
 		logsChannel,
 	)
 	if err != nil {
-<<<<<<< HEAD
-		extension.Log.Errorf("Could not subscribe to the logs API : %v", err)
-	} else {
-		logsAPIListener, err := logsapi.NewLogsAPIHttpListener(logsChannel)
-		if err != nil {
-			extension.Log.Errorf("Error while creating Logs API listener: %v", err)
-		}
-
-		// Start the logs HTTP server
-		_, err = logsAPIListener.Start(logsapi.ListenOnAddress())
-		if err != nil {
-			extension.Log.Errorf("Error while starting Logs API listener: %v", err)
-		}
-=======
 		log.Printf("Error while subscribing to the Logs API: %v", err)
->>>>>>> e2a10deb
 	}
 
 	for {
