--- conflicted
+++ resolved
@@ -69,30 +69,6 @@
 	}
 	extension.Log.Debugf("Register response: %v", extension.PrettyPrint(res))
 
-<<<<<<< HEAD
-	// Init APM Server Transport struct
-	apmServerTransport := extension.InitApmServerTransport(ctx, config)
-
-	// Start http server to receive data from agent
-	agentDataServer, err := extension.StartHttpServer(apmServerTransport)
-	if err != nil {
-		extension.Log.Errorf("Could not start APM data receiver : %v", err)
-	}
-
-	// Init APM Server Transport struct
-	// Make channel for collecting logs and create a HTTP server to listen for them
-	logsTransport := logsapi.InitLogsTransport(ctx)
-
-	// Use a wait group to ensure the background go routine sending to the APM server
-	// completes before signaling that the extension is ready for the next invocation.
-	var backgroundDataSendWg sync.WaitGroup
-
-	if err := logsapi.Subscribe(
-		logsTransport,
-		extensionClient.ExtensionID,
-		[]logsapi.EventType{logsapi.Platform},
-	); err != nil {
-=======
 	// Init APM Server Transport struct and start http server to receive data from agent
 	apmServerTransport := extension.InitApmServerTransport(config)
 	agentDataServer, err := extension.StartHttpServer(ctx, apmServerTransport)
@@ -106,7 +82,6 @@
 
 	logsTransport, err := logsapi.Subscribe(ctx, extensionClient.ExtensionID, []logsapi.EventType{logsapi.Platform})
 	if err != nil {
->>>>>>> 849aea45
 		extension.Log.Warnf("Error while subscribing to the Logs API: %v", err)
 	}
 
@@ -115,62 +90,6 @@
 		case <-ctx.Done():
 			return
 		default:
-<<<<<<< HEAD
-			// call Next method of extension API.  This long polling HTTP method
-			// will block until there's an invocation of the function
-			extension.Log.Infof("Waiting for next event...")
-			event, err := extensionClient.NextEvent(ctx)
-			if err != nil {
-				status, err := extensionClient.ExitError(ctx, err.Error())
-				if err != nil {
-					panic(err)
-				}
-				extension.Log.Errorf("Error: %s", err)
-				extension.Log.Infof("Exit signal sent to runtime : %s", status)
-				extension.Log.Infof("Exiting")
-				return
-			}
-			extension.Log.Debug("Received event.")
-			extension.Log.Debugf("%v", extension.PrettyPrint(event))
-
-			// Make a channel for signaling that the function invocation is complete
-			funcDone := make(chan struct{})
-
-			// A shutdown event indicates the execution environment is shutting down.
-			// This is usually due to inactivity.
-			if event.EventType == extension.Shutdown {
-				extension.ProcessShutdown(agentDataServer, logsTransport.Server)
-				cancel()
-				return
-			}
-
-			backgroundDataSendWg.Add(1)
-			extension.StartBackgroundApmDataForwarding(apmServerTransport, funcDone, &backgroundDataSendWg)
-			logsapi.StartBackgroundLogsProcessing(logsTransport, funcDone, event.RequestID)
-
-			// Calculate how long to wait for a runtimeDoneSignal or AgentDoneSignal signal
-			flushDeadlineMs := event.DeadlineMs - 100
-			durationUntilFlushDeadline := time.Until(time.Unix(flushDeadlineMs/1000, 0))
-
-			// Create a timer that expires after durationUntilFlushDeadline
-			timer := time.NewTimer(durationUntilFlushDeadline)
-			defer timer.Stop()
-
-			select {
-			case <-apmServerTransport.AgentDoneSignal:
-				extension.Log.Debug("Received agent done signal")
-			case <-logsTransport.RuntimeDoneSignal:
-				extension.Log.Debug("Received runtimeDone signal")
-			case <-timer.C:
-				extension.Log.Info("Time expired waiting for agent signal or runtimeDone event")
-			}
-
-			close(funcDone)
-			backgroundDataSendWg.Wait()
-			if config.SendStrategy == extension.SyncFlush {
-				// Flush APM data now that the function invocation has completed
-				extension.FlushAPMData(apmServerTransport)
-=======
 			var backgroundDataSendWg sync.WaitGroup
 			processEvent(ctx, cancel, apmServerTransport, logsTransport, &backgroundDataSendWg)
 			extension.Log.Debug("Waiting for background data send to end")
@@ -178,7 +97,6 @@
 			if config.SendStrategy == extension.SyncFlush {
 				// Flush APM data now that the function invocation has completed
 				apmServerTransport.FlushAPMData(ctx)
->>>>>>> 849aea45
 			}
 		}
 	}
