--- conflicted
+++ resolved
@@ -149,13 +149,9 @@
 						}
 						err := extension.PostToApmServer(client, agentData, config)
 						if err != nil {
-<<<<<<< HEAD
-							log.Printf("Error sending to APM server, skipping  : %v", err)
+							extension.Log.Errorf("Error sending to APM server, skipping: %v", err)
 							extension.EnqueueAPMData(agentDataChannel, agentData)
 							return
-=======
-							extension.Log.Errorf("Error sending to APM server, skipping: %v", err)
->>>>>>> eba16c9b
 						}
 					}
 				}
