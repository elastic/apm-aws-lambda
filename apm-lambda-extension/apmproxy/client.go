--- conflicted
+++ resolved
@@ -61,12 +61,9 @@
 	serverURL            string
 	dataForwarderTimeout time.Duration
 	receiver             *http.Server
-<<<<<<< HEAD
 	sendStrategy         SendStrategy
 	done                 chan struct{}
-=======
 	logger               *zap.SugaredLogger
->>>>>>> 4bd403cc
 }
 
 func NewClient(opts ...Option) (*Client, error) {
