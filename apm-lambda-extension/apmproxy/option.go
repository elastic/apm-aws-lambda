// Licensed to Elasticsearch B.V. under one or more contributor
// license agreements. See the NOTICE file distributed with
// this work for additional information regarding copyright
// ownership. Elasticsearch B.V. licenses this file to you under
// the Apache License, Version 2.0 (the "License"); you may
// not use this file except in compliance with the License.
// You may obtain a copy of the License at
//
//     http://www.apache.org/licenses/LICENSE-2.0
//
// Unless required by applicable law or agreed to in writing,
// software distributed under the License is distributed on an
// "AS IS" BASIS, WITHOUT WARRANTIES OR CONDITIONS OF ANY
// KIND, either express or implied.  See the License for the
// specific language governing permissions and limitations
// under the License.

package apmproxy

import "time"

type Option func(*Client)

func WithTimeout(timeout time.Duration) Option {
	return func(c *Client) {
		c.client.Timeout = timeout
	}
}

func WithAPIKey(key string) Option {
	return func(c *Client) {
		c.ServerAPIKey = key
	}
}

func WithSecretToken(secret string) Option {
	return func(c *Client) {
		c.ServerSecretToken = secret
	}
}

func WithURL(url string) Option {
	return func(c *Client) {
		c.serverURL = url
	}
}

func WithDataForwarderTimeout(timeout time.Duration) Option {
	return func(c *Client) {
		c.dataForwarderTimeout = timeout
	}
}

// WithReceiverTimeout sets the timeout receiver.
func WithReceiverTimeout(timeout time.Duration) Option {
	return func(c *Client) {
		c.receiver.ReadTimeout = timeout
		c.receiver.WriteTimeout = timeout
	}
}

// WithReceiverAddress sets the receiver address.
func WithReceiverAddress(addr string) Option {
	return func(c *Client) {
		c.receiver.Addr = addr
	}
}

<<<<<<< HEAD
// WithSendStrategy sets the sendstrategy.
func WithSendStrategy(strategy SendStrategy) Option {
	return func(c *Client) {
		c.sendStrategy = strategy
=======
// WithAgentDataBufferSize sets the agent data buffer size.
func WithAgentDataBufferSize(size int) Option {
	return func(c *Client) {
		c.DataChannel = make(chan AgentData, size)
>>>>>>> 1439d59b
	}
}<|MERGE_RESOLUTION|>--- conflicted
+++ resolved
@@ -66,16 +66,14 @@
 	}
 }
 
-<<<<<<< HEAD
 // WithSendStrategy sets the sendstrategy.
 func WithSendStrategy(strategy SendStrategy) Option {
 	return func(c *Client) {
 		c.sendStrategy = strategy
-=======
+
 // WithAgentDataBufferSize sets the agent data buffer size.
 func WithAgentDataBufferSize(size int) Option {
 	return func(c *Client) {
 		c.DataChannel = make(chan AgentData, size)
->>>>>>> 1439d59b
 	}
 }