// Licensed to Elasticsearch B.V. under one or more contributor
// license agreements. See the NOTICE file distributed with
// this work for additional information regarding copyright
// ownership. Elasticsearch B.V. licenses this file to you under
// the Apache License, Version 2.0 (the "License"); you may
// not use this file except in compliance with the License.
// You may obtain a copy of the License at
//
//     http://www.apache.org/licenses/LICENSE-2.0
//
// Unless required by applicable law or agreed to in writing,
// software distributed under the License is distributed on an
// "AS IS" BASIS, WITHOUT WARRANTIES OR CONDITIONS OF ANY
// KIND, either express or implied.  See the License for the
// specific language governing permissions and limitations
// under the License.

package app

import (
	"context"
	"elastic/apm-lambda-extension/apmproxy"
	"elastic/apm-lambda-extension/extension"
	"elastic/apm-lambda-extension/logsapi"
	"fmt"
	"sync"
	"time"

	"github.com/aws/aws-sdk-go-v2/config"
	"github.com/aws/aws-sdk-go-v2/service/secretsmanager"
)

// Run runs the app.
func (app *App) Run(ctx context.Context) error {
	cfg, err := config.LoadDefaultConfig(ctx)
	if err != nil {
		return fmt.Errorf("failed to load AWS default config: %w", err)
	}
	manager := secretsmanager.NewFromConfig(cfg)
	// pulls ELASTIC_ env variable into globals for easy access
	config := extension.ProcessEnv(manager, app.logger)

	// TODO move to functional options
	app.apmClient.ServerAPIKey = config.ApmServerApiKey
	app.apmClient.ServerSecretToken = config.ApmServerSecretToken

	// register extension with AWS Extension API
	res, err := app.extensionClient.Register(ctx, app.extensionName)
	if err != nil {
		app.logger.Errorf("Error: %s", err)

		status, errRuntime := app.extensionClient.InitError(ctx, err.Error())
		if errRuntime != nil {
			return errRuntime
		}

		app.logger.Infof("Init error signal sent to runtime : %s", status)
		app.logger.Infof("Exiting")
		return err
	}
	app.logger.Debugf("Register response: %v", extension.PrettyPrint(res))

	// start http server to receive data from agent
	err = app.apmClient.StartReceiver()
	if err != nil {
		return fmt.Errorf("failed to start the APM data receiver : %w", err)
	}
	defer func() {
		if err := app.apmClient.Shutdown(); err != nil {
			app.logger.Warnf("Error while shutting down the apm receiver: %v", err)
		}
	}()

	if app.logsClient != nil {
		if err := app.logsClient.StartService([]logsapi.EventType{logsapi.Platform}, app.extensionClient.ExtensionID); err != nil {
			app.logger.Warnf("Error while subscribing to the Logs API: %v", err)

			// disable logs API if the service failed to start
			app.logsClient = nil
		} else {
			// Remember to shutdown the log service if available.
			defer func() {
				if err := app.logsClient.Shutdown(); err != nil {
					app.logger.Warnf("failed to shutdown the log service: %v", err)
				}
			}()
		}
	}

	// Flush all data before shutting down.
	defer func() {
		ctx, cancel := context.WithTimeout(context.Background(), 5*time.Second)
		defer cancel()

		app.apmClient.FlushAPMData(ctx)
	}()

	// The previous event id is used to validate the received Lambda metrics
	var prevEvent *extension.NextEventResponse
	// This data structure contains metadata tied to the current Lambda instance. If empty, it is populated once for each
	// active Lambda environment
	metadataContainer := apmproxy.MetadataContainer{}

	for {
		select {
		case <-ctx.Done():
			app.logger.Info("Received a signal, exiting...")

			return nil
		default:
			// Use a wait group to ensure the background go routine sending to the APM server
			// completes before signaling that the extension is ready for the next invocation.
			var backgroundDataSendWg sync.WaitGroup
			event, err := app.processEvent(ctx, &backgroundDataSendWg, prevEvent, &metadataContainer)
			if err != nil {
				return err
			}

			if event.EventType == extension.Shutdown {
				app.logger.Info("Received shutdown event, exiting...")
				return nil
			}
			app.logger.Debug("Waiting for background data send to end")
			backgroundDataSendWg.Wait()
			if app.apmClient.ShouldFlush() {
				// Flush APM data now that the function invocation has completed
				app.apmClient.FlushAPMData(ctx)
			}
			prevEvent = event
		}
	}
}

func (app *App) processEvent(
	ctx context.Context,
	backgroundDataSendWg *sync.WaitGroup,
	prevEvent *extension.NextEventResponse,
	metadataContainer *apmproxy.MetadataContainer,
) (*extension.NextEventResponse, error) {

	// Invocation context
	invocationCtx, invocationCancel := context.WithCancel(ctx)
	defer invocationCancel()

	// call Next method of extension API.  This long polling HTTP method
	// will block until there's an invocation of the function
	app.logger.Infof("Waiting for next event...")
	event, err := app.extensionClient.NextEvent(ctx)
	if err != nil {
		app.logger.Errorf("Error: %s", err)

		status, errRuntime := app.extensionClient.ExitError(ctx, err.Error())
		if errRuntime != nil {
			return nil, errRuntime
		}

		app.logger.Infof("Exit signal sent to runtime : %s", status)
		app.logger.Infof("Exiting")
		return nil, err
	}

	// Used to compute Lambda Timeout
	event.Timestamp = time.Now()
	app.logger.Debug("Received event.")
	app.logger.Debugf("%v", extension.PrettyPrint(event))

	if event.EventType == extension.Shutdown {
		return event, nil
	}

	// APM Data Processing
	backgroundDataSendWg.Add(1)
	go func() {
		defer backgroundDataSendWg.Done()
		if err := app.apmClient.ForwardApmData(invocationCtx, metadataContainer); err != nil {
			app.logger.Error(err)
		}
	}()

	// Lambda Service Logs Processing, also used to extract metrics from APM logs
	// This goroutine should not be started if subscription failed
	runtimeDone := make(chan struct{})
	if app.logsClient != nil {
		go func() {
			if err := app.logsClient.ProcessLogs(invocationCtx, event.RequestID, app.apmClient, metadataContainer, runtimeDone, prevEvent); err != nil {
				app.logger.Errorf("Error while processing Lambda Logs ; %v", err)
			} else {
				close(runtimeDone)
			}
		}()
	} else {
		app.logger.Warn("Logs collection not started due to earlier subscription failure")
		close(runtimeDone)
	}

	// Calculate how long to wait for a runtimeDoneSignal or AgentDoneSignal signal
	flushDeadlineMs := event.DeadlineMs - 100
	durationUntilFlushDeadline := time.Until(time.Unix(flushDeadlineMs/1000, 0))

	// Create a timer that expires after durationUntilFlushDeadline
	timer := time.NewTimer(durationUntilFlushDeadline)
	defer timer.Stop()

	// The extension relies on 3 independent mechanisms to minimize the time interval between the end of the execution of
	// the lambda function and the end of the execution of processEvent()
	// 1) AgentDoneSignal is triggered upon reception of a `flushed=true` query from the agent
	// 2) [Backup 1] RuntimeDone is triggered upon reception of a Lambda log entry certifying the end of the execution of the current function
	// 3) [Backup 2] If all else fails, the extension relies of the timeout of the Lambda function to interrupt itself 100 ms before the specified deadline.
	// This time interval is large enough to attempt a last flush attempt (if SendStrategy == syncFlush) before the environment gets shut down.
	select {
<<<<<<< HEAD
	case <-app.apmClient.Done():
		extension.Log.Debug("Received agent done signal")
=======
	case <-app.apmClient.AgentDoneSignal:
		app.logger.Debug("Received agent done signal")
>>>>>>> 4bd403cc
	case <-runtimeDone:
		app.logger.Debug("Received runtimeDone signal")
	case <-timer.C:
		app.logger.Info("Time expired waiting for agent signal or runtimeDone event")
	}

	return event, nil
}<|MERGE_RESOLUTION|>--- conflicted
+++ resolved
@@ -208,13 +208,8 @@
 	// 3) [Backup 2] If all else fails, the extension relies of the timeout of the Lambda function to interrupt itself 100 ms before the specified deadline.
 	// This time interval is large enough to attempt a last flush attempt (if SendStrategy == syncFlush) before the environment gets shut down.
 	select {
-<<<<<<< HEAD
 	case <-app.apmClient.Done():
-		extension.Log.Debug("Received agent done signal")
-=======
-	case <-app.apmClient.AgentDoneSignal:
 		app.logger.Debug("Received agent done signal")
->>>>>>> 4bd403cc
 	case <-runtimeDone:
 		app.logger.Debug("Received runtimeDone signal")
 	case <-timer.C:
