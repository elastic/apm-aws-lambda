--- conflicted
+++ resolved
@@ -85,10 +85,10 @@
 		apmOpts = append(apmOpts, apmproxy.WithReceiverAddress(fmt.Sprintf(":%s", port)))
 	}
 
-<<<<<<< HEAD
 	if strategy, ok := parseStrategy(os.Getenv("ELASTIC_APM_SEND_STRATEGY")); ok {
 		apmOpts = append(apmOpts, apmproxy.WithSendStrategy(strategy))
-=======
+	}
+
 	if bufferSize := os.Getenv("ELASTIC_APM_LAMBDA_AGENT_DATA_BUFFER_SIZE"); bufferSize != "" {
 		size, err := strconv.Atoi(bufferSize)
 		if err != nil {
@@ -96,7 +96,6 @@
 		}
 
 		apmOpts = append(apmOpts, apmproxy.WithAgentDataBufferSize(size))
->>>>>>> 1439d59b
 	}
 
 	apmOpts = append(apmOpts, apmproxy.WithURL(os.Getenv("ELASTIC_APM_LAMBDA_APM_SERVER")))
