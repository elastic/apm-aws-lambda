--- conflicted
+++ resolved
@@ -86,11 +86,7 @@
 	logLevel, err := logrus.ParseLevel(os.Getenv("ELASTIC_APM_LOG_LEVEL"))
 	if err != nil {
 		logLevel = logrus.InfoLevel
-<<<<<<< HEAD
 		Log.Warnf("Could not read ELASTIC_APM_LOG_LEVEL, defaulting to %s", logLevel)
-=======
-		Log.Warnf("Could not read ELASTIC_APM_LOG_LEVEL, defaulting to %s: %v", logLevel, err)
->>>>>>> 6a980e58
 	}
 
 	// Get the send strategy, convert to lowercase
