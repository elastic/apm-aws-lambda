--- conflicted
+++ resolved
@@ -18,10 +18,12 @@
 package extension
 
 import (
-	"github.com/sirupsen/logrus"
+	"log"
 	"os"
 	"strconv"
 	"strings"
+
+	"github.com/sirupsen/logrus"
 )
 
 type extensionConfig struct {
@@ -32,10 +34,7 @@
 	SendStrategy                SendStrategy
 	dataReceiverTimeoutSeconds  int
 	DataForwarderTimeoutSeconds int
-<<<<<<< HEAD
 	LogLevel                    logrus.Level
-=======
->>>>>>> f2ba2676
 }
 
 // SendStrategy represents the type of sending strategy the extension uses
@@ -68,24 +67,14 @@
 func ProcessEnv() *extensionConfig {
 	dataReceiverTimeoutSeconds, err := getIntFromEnv("ELASTIC_APM_DATA_RECEIVER_TIMEOUT_SECONDS")
 	if err != nil {
-<<<<<<< HEAD
-		dataReceiverTimeoutSeconds = 15
-		Log.Warnf("Could not read ELASTIC_APM_DATA_RECEIVER_TIMEOUT_SECONDS, defaulting to %d: %v\n", dataReceiverTimeoutSeconds, err)
-=======
 		dataReceiverTimeoutSeconds = defaultDataReceiverTimeoutSeconds
 		log.Printf("Could not read ELASTIC_APM_DATA_RECEIVER_TIMEOUT_SECONDS, defaulting to %d: %v\n", dataReceiverTimeoutSeconds, err)
->>>>>>> f2ba2676
 	}
 
 	dataForwarderTimeoutSeconds, err := getIntFromEnv("ELASTIC_APM_DATA_FORWARDER_TIMEOUT_SECONDS")
 	if err != nil {
-<<<<<<< HEAD
-		dataForwarderTimeoutSeconds = 3
-		Log.Warnf("Could not read ELASTIC_APM_DATA_FORWARDER_TIMEOUT_SECONDS, defaulting to %d: %v\n", dataForwarderTimeoutSeconds, err)
-=======
 		dataForwarderTimeoutSeconds = defaultDataForwarderTimeoutSeconds
 		log.Printf("Could not read ELASTIC_APM_DATA_FORWARDER_TIMEOUT_SECONDS, defaulting to %d: %v\n", dataForwarderTimeoutSeconds, err)
->>>>>>> f2ba2676
 	}
 
 	// add trailing slash to server name if missing
@@ -115,10 +104,7 @@
 		SendStrategy:                normalizedSendStrategy,
 		dataReceiverTimeoutSeconds:  dataReceiverTimeoutSeconds,
 		DataForwarderTimeoutSeconds: dataForwarderTimeoutSeconds,
-<<<<<<< HEAD
 		LogLevel:                    logLevel,
-=======
->>>>>>> f2ba2676
 	}
 
 	if config.dataReceiverServerPort == "" {
