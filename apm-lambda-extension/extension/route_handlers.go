--- conflicted
+++ resolved
@@ -20,6 +20,7 @@
 import (
 	"io"
 	"io/ioutil"
+	"log"
 	"net/http"
 )
 
@@ -101,15 +102,9 @@
 
 			select {
 			case agentDataChan <- agentData:
-<<<<<<< HEAD
 				Log.Info("Adding agent data to buffer to be sent to apm server")
 			default:
-				Log.Info("Channel full : dropping event")
-=======
-				log.Println("Adding agent data to buffer to be sent to apm server")
-			default:
 				log.Println("Channel full: dropping event")
->>>>>>> f2ba2676
 			}
 		}
 
