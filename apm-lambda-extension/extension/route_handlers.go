// Licensed to Elasticsearch B.V. under one or more contributor
// license agreements. See the NOTICE file distributed with
// this work for additional information regarding copyright
// ownership. Elasticsearch B.V. licenses this file to you under
// the Apache License, Version 2.0 (the "License"); you may
// not use this file except in compliance with the License.
// You may obtain a copy of the License at
//
//   http://www.apache.org/licenses/LICENSE-2.0
//
// Unless required by applicable law or agreed to in writing,
// software distributed under the License is distributed on an
// "AS IS" BASIS, WITHOUT WARRANTIES OR CONDITIONS OF ANY
// KIND, either express or implied.  See the License for the
// specific language governing permissions and limitations
// under the License.

package extension

import (
	"io"
	"io/ioutil"
	"net/http"
)

type AgentData struct {
	Data            []byte
	ContentEncoding string
}

var AgentDoneSignal chan struct{}

// URL: http://server/
func handleInfoRequest(apmServerUrl string) func(w http.ResponseWriter, r *http.Request) {
	return func(w http.ResponseWriter, r *http.Request) {
		client := &http.Client{}

		req, err := http.NewRequest(r.Method, apmServerUrl, nil)
		if err != nil {
			log.Printf("could not create request object for %s:%s: %v", r.Method, apmServerUrl, err)
			w.WriteHeader(http.StatusInternalServerError)
			return
		}

		//forward every header received
		for name, values := range r.Header {
			// Loop over all values for the name.
			for _, value := range values {
				req.Header.Set(name, value)
			}
		}
<<<<<<< HEAD
		if err != nil {
			Log.Errorf("could not create request object for %s:%s: %v", r.Method, apmServerUrl, err)
			return
		}
=======
>>>>>>> e2a10deb

		// Send request to apm server
		serverResp, err := client.Do(req)
		if err != nil {
			Log.Errorf("error forwarding info request (`/`) to APM Server: %v", err)
			return
		}
		defer serverResp.Body.Close()

		// If WriteHeader is not called explicitly, the first call to Write
		// will trigger an implicit WriteHeader(http.StatusOK).
		if serverResp.StatusCode != 200 {
			w.WriteHeader(serverResp.StatusCode)
		}

		// send every header received
		for name, values := range serverResp.Header {
			// Loop over all values for the name.
			for _, value := range values {
				w.Header().Add(name, value)
			}
		}

		// copy body to request sent back to the agent
		_, err = io.Copy(w, serverResp.Body)
		if err != nil {
			Log.Errorf("could not read info request response to APM Server: %v", err)
			return
		}
	}
}

// URL: http://server/intake/v2/events
func handleIntakeV2Events(agentDataChan chan AgentData) func(w http.ResponseWriter, r *http.Request) {

	return func(w http.ResponseWriter, r *http.Request) {
		rawBytes, err := ioutil.ReadAll(r.Body)
		defer r.Body.Close()
		if err != nil {
<<<<<<< HEAD
			Log.Errorf("Could not read agent intake request body: %v\n", err)
=======
			log.Printf("Could not read agent intake request body: %v\n", err)
			w.WriteHeader(http.StatusInternalServerError)
>>>>>>> e2a10deb
			return
		}

		if len(rawBytes) > 0 {
			agentData := AgentData{
				Data:            rawBytes,
				ContentEncoding: r.Header.Get("Content-Encoding"),
			}

			select {
			case agentDataChan <- agentData:
				Log.Info("Adding agent data to buffer to be sent to apm server")
			default:
				Log.Info("Channel full : dropping event")
			}
		}

		if len(r.URL.Query()["flushed"]) > 0 && r.URL.Query()["flushed"][0] == "true" {
			AgentDoneSignal <- struct{}{}
		}

		w.WriteHeader(http.StatusAccepted)
		w.Write([]byte("ok"))
	}
}<|MERGE_RESOLUTION|>--- conflicted
+++ resolved
@@ -49,13 +49,6 @@
 				req.Header.Set(name, value)
 			}
 		}
-<<<<<<< HEAD
-		if err != nil {
-			Log.Errorf("could not create request object for %s:%s: %v", r.Method, apmServerUrl, err)
-			return
-		}
-=======
->>>>>>> e2a10deb
 
 		// Send request to apm server
 		serverResp, err := client.Do(req)
@@ -95,12 +88,8 @@
 		rawBytes, err := ioutil.ReadAll(r.Body)
 		defer r.Body.Close()
 		if err != nil {
-<<<<<<< HEAD
-			Log.Errorf("Could not read agent intake request body: %v\n", err)
-=======
 			log.Printf("Could not read agent intake request body: %v\n", err)
 			w.WriteHeader(http.StatusInternalServerError)
->>>>>>> e2a10deb
 			return
 		}
 
