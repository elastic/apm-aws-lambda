// Licensed to Elasticsearch B.V. under one or more contributor
// license agreements. See the NOTICE file distributed with
// this work for additional information regarding copyright
// ownership. Elasticsearch B.V. licenses this file to you under
// the Apache License, Version 2.0 (the "License"); you may
// not use this file except in compliance with the License.
// You may obtain a copy of the License at
//
//     http://www.apache.org/licenses/LICENSE-2.0
//
// Unless required by applicable law or agreed to in writing,
// software distributed under the License is distributed on an
// "AS IS" BASIS, WITHOUT WARRANTIES OR CONDITIONS OF ANY
// KIND, either express or implied.  See the License for the
// specific language governing permissions and limitations
// under the License.

package extension

import (
	"io/ioutil"
	"net/http"
	"net/http/httputil"
	"net/url"
	"time"
)

type AgentData struct {
	Data            []byte
	ContentEncoding string
}

<<<<<<< HEAD
var currApmServerTransport *ApmServerTransport

// URL: http://server/
func handleInfoRequest(apmServerTransport *ApmServerTransport) func(w http.ResponseWriter, r *http.Request) {
	return func(w http.ResponseWriter, r *http.Request) {

		Log.Debug("Handling APM Server Info Request")
=======
// URL: http://server/
func handleInfoRequest(ctx context.Context, apmServerTransport *ApmServerTransport) func(w http.ResponseWriter, r *http.Request) {
	return func(w http.ResponseWriter, r *http.Request) {

		Log.Debug("Handling APM server Info Request")
>>>>>>> 849aea45

		// Init reverse proxy
		parsedApmServerUrl, err := url.Parse(apmServerTransport.config.apmServerUrl)
		if err != nil {
			Log.Errorf("could not parse APM server URL: %v", err)
			return
		}

		reverseProxy := httputil.NewSingleHostReverseProxy(parsedApmServerUrl)

		reverseProxyTimeout := time.Duration(apmServerTransport.config.DataForwarderTimeoutSeconds) * time.Second
		customTransport := http.DefaultTransport.(*http.Transport).Clone()
		customTransport.ResponseHeaderTimeout = reverseProxyTimeout
		reverseProxy.Transport = customTransport

<<<<<<< HEAD
		currApmServerTransport = apmServerTransport
		reverseProxy.ErrorHandler = reverseProxyErrorHandler
=======
		reverseProxy.ErrorHandler = func(w http.ResponseWriter, r *http.Request, err error) {
			apmServerTransport.SetApmServerTransportState(ctx, Failing)
			Log.Errorf("Error querying version from the APM server: %v", err)
		}
>>>>>>> 849aea45

		// Process request (the Golang doc suggests removing any pre-existing X-Forwarded-For header coming
		// from the Client or an untrusted proxy to prevent IP spoofing : https://pkg.go.dev/net/http/httputil#ReverseProxy
		r.Header.Del("X-Forwarded-For")

		// Update headers to allow for SSL redirection
		r.URL.Host = parsedApmServerUrl.Host
		r.URL.Scheme = parsedApmServerUrl.Scheme
		r.Header.Set("X-Forwarded-Host", r.Header.Get("Host"))
		r.Host = parsedApmServerUrl.Host

		// Forward request to the APM server
		reverseProxy.ServeHTTP(w, r)
	}
}

<<<<<<< HEAD
func reverseProxyErrorHandler(res http.ResponseWriter, req *http.Request, err error) {
	SetApmServerTransportState(currApmServerTransport, Failing)
	Log.Errorf("Error querying version from the APM Server: %v", err)
}

=======
>>>>>>> 849aea45
// URL: http://server/intake/v2/events
func handleIntakeV2Events(transport *ApmServerTransport) func(w http.ResponseWriter, r *http.Request) {
	return func(w http.ResponseWriter, r *http.Request) {

		Log.Debug("Handling APM Data Intake")
		rawBytes, err := ioutil.ReadAll(r.Body)
		defer r.Body.Close()
		if err != nil {
			Log.Errorf("Could not read agent intake request body: %v", err)
			w.WriteHeader(http.StatusInternalServerError)
			return
		}

		if len(rawBytes) > 0 {
			agentData := AgentData{
				Data:            rawBytes,
				ContentEncoding: r.Header.Get("Content-Encoding"),
			}

<<<<<<< HEAD
			EnqueueAPMData(transport.DataChannel, agentData)
=======
			transport.EnqueueAPMData(agentData)
>>>>>>> 849aea45
		}

		if len(r.URL.Query()["flushed"]) > 0 && r.URL.Query()["flushed"][0] == "true" {
			transport.AgentDoneSignal <- struct{}{}
		}

		w.WriteHeader(http.StatusAccepted)
		if _, err = w.Write([]byte("ok")); err != nil {
			Log.Errorf("Failed to send intake response to APM agent : %v", err)
		}
	}
}<|MERGE_RESOLUTION|>--- conflicted
+++ resolved
@@ -18,6 +18,7 @@
 package extension
 
 import (
+	"context"
 	"io/ioutil"
 	"net/http"
 	"net/http/httputil"
@@ -30,21 +31,11 @@
 	ContentEncoding string
 }
 
-<<<<<<< HEAD
-var currApmServerTransport *ApmServerTransport
-
-// URL: http://server/
-func handleInfoRequest(apmServerTransport *ApmServerTransport) func(w http.ResponseWriter, r *http.Request) {
-	return func(w http.ResponseWriter, r *http.Request) {
-
-		Log.Debug("Handling APM Server Info Request")
-=======
 // URL: http://server/
 func handleInfoRequest(ctx context.Context, apmServerTransport *ApmServerTransport) func(w http.ResponseWriter, r *http.Request) {
 	return func(w http.ResponseWriter, r *http.Request) {
 
 		Log.Debug("Handling APM server Info Request")
->>>>>>> 849aea45
 
 		// Init reverse proxy
 		parsedApmServerUrl, err := url.Parse(apmServerTransport.config.apmServerUrl)
@@ -60,18 +51,13 @@
 		customTransport.ResponseHeaderTimeout = reverseProxyTimeout
 		reverseProxy.Transport = customTransport
 
-<<<<<<< HEAD
-		currApmServerTransport = apmServerTransport
-		reverseProxy.ErrorHandler = reverseProxyErrorHandler
-=======
 		reverseProxy.ErrorHandler = func(w http.ResponseWriter, r *http.Request, err error) {
 			apmServerTransport.SetApmServerTransportState(ctx, Failing)
 			Log.Errorf("Error querying version from the APM server: %v", err)
 		}
->>>>>>> 849aea45
 
 		// Process request (the Golang doc suggests removing any pre-existing X-Forwarded-For header coming
-		// from the Client or an untrusted proxy to prevent IP spoofing : https://pkg.go.dev/net/http/httputil#ReverseProxy
+		// from the client or an untrusted proxy to prevent IP spoofing : https://pkg.go.dev/net/http/httputil#ReverseProxy
 		r.Header.Del("X-Forwarded-For")
 
 		// Update headers to allow for SSL redirection
@@ -85,14 +71,6 @@
 	}
 }
 
-<<<<<<< HEAD
-func reverseProxyErrorHandler(res http.ResponseWriter, req *http.Request, err error) {
-	SetApmServerTransportState(currApmServerTransport, Failing)
-	Log.Errorf("Error querying version from the APM Server: %v", err)
-}
-
-=======
->>>>>>> 849aea45
 // URL: http://server/intake/v2/events
 func handleIntakeV2Events(transport *ApmServerTransport) func(w http.ResponseWriter, r *http.Request) {
 	return func(w http.ResponseWriter, r *http.Request) {
@@ -112,11 +90,7 @@
 				ContentEncoding: r.Header.Get("Content-Encoding"),
 			}
 
-<<<<<<< HEAD
-			EnqueueAPMData(transport.DataChannel, agentData)
-=======
 			transport.EnqueueAPMData(agentData)
->>>>>>> 849aea45
 		}
 
 		if len(r.URL.Query()["flushed"]) > 0 && r.URL.Query()["flushed"][0] == "true" {
