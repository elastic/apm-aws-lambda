// Licensed to Elasticsearch B.V. under one or more contributor
// license agreements. See the NOTICE file distributed with
// this work for additional information regarding copyright
// ownership. Elasticsearch B.V. licenses this file to you under
// the Apache License, Version 2.0 (the "License"); you may
// not use this file except in compliance with the License.
// You may obtain a copy of the License at
//
//     http://www.apache.org/licenses/LICENSE-2.0
//
// Unless required by applicable law or agreed to in writing,
// software distributed under the License is distributed on an
// "AS IS" BASIS, WITHOUT WARRANTIES OR CONDITIONS OF ANY
// KIND, either express or implied.  See the License for the
// specific language governing permissions and limitations
// under the License.

package extension

import (
	"bytes"
	"context"
	"errors"
	"io/ioutil"
	"net"
	"net/http"
	"net/http/httptest"
	"strings"
	"testing"
	"time"

	"gotest.tools/assert"
)

func TestInfoProxy(t *testing.T) {
	headers := map[string]string{"Authorization": "test-value"}
	wantResp := "{\"foo\": \"bar\"}"

	// Create apm server and handler
	apmServer := httptest.NewServer(http.HandlerFunc(func(w http.ResponseWriter, r *http.Request) {
		for key := range headers {
			assert.Equal(t, 1, len(r.Header[key]))
			assert.Equal(t, headers[key], r.Header[key][0])
		}
		w.Header().Add("test", "header")
		if _, err := w.Write([]byte(`{"foo": "bar"}`)); err != nil {
			t.Fail()
			return
		}
	}))
	defer apmServer.Close()

	// Create extension config and start the server
	config := extensionConfig{
		apmServerUrl:               apmServer.URL,
		apmServerSecretToken:       "foo",
		apmServerApiKey:            "bar",
		dataReceiverServerPort:     ":1234",
		dataReceiverTimeoutSeconds: 15,
	}
<<<<<<< HEAD
	transport := InitApmServerTransport(context.Background(), &config)
	agentDataServer, err := StartHttpServer(transport)
=======
	transport := InitApmServerTransport(&config)
	agentDataServer, err := StartHttpServer(context.Background(), transport)
>>>>>>> 849aea45
	if err != nil {
		t.Fail()
		return
	}
	defer agentDataServer.Close()

	hosts, _ := net.LookupHost("localhost")
	url := "http://" + hosts[0] + ":1234"

	// Create a request to send to the extension
	req, err := http.NewRequest("GET", url, nil)
	if err != nil {
		t.Logf("Could not create request")
	}
	for name, value := range headers {
		req.Header.Add(name, value)
	}

	// Send the request to the extension
	client := &http.Client{}
	resp, err := client.Do(req)
	if err != nil {
		t.Logf("Error fetching %s, [%v]", agentDataServer.Addr, err)
		t.Fail()
	} else {
		body, _ := ioutil.ReadAll(resp.Body)
		assert.Equal(t, string(body), wantResp)
		assert.Equal(t, "header", resp.Header.Get("test"))
		resp.Body.Close()
	}
}

func TestInfoProxyErrorStatusCode(t *testing.T) {
	// Create apm server and handler
	apmServer := httptest.NewServer(http.HandlerFunc(func(w http.ResponseWriter, r *http.Request) {
		w.WriteHeader(401)
	}))
	defer apmServer.Close()

	// Create extension config and start the server
	config := extensionConfig{
		apmServerUrl:               apmServer.URL,
		apmServerSecretToken:       "foo",
		apmServerApiKey:            "bar",
		dataReceiverServerPort:     ":1234",
		dataReceiverTimeoutSeconds: 15,
	}
<<<<<<< HEAD
	transport := InitApmServerTransport(context.Background(), &config)

	agentDataServer, err := StartHttpServer(transport)
=======
	transport := InitApmServerTransport(&config)

	agentDataServer, err := StartHttpServer(context.Background(), transport)
>>>>>>> 849aea45
	if err != nil {
		t.Fail()
		return
	}
	defer agentDataServer.Close()

	hosts, _ := net.LookupHost("localhost")
	url := "http://" + hosts[0] + ":1234"

	// Create a request to send to the extension
	req, err := http.NewRequest("GET", url, nil)
	if err != nil {
		t.Logf("Could not create request")
	}

	// Send the request to the extension
	client := &http.Client{}
	resp, err := client.Do(req)
	if err != nil {
		t.Logf("Error fetching %s, [%v]", agentDataServer.Addr, err)
		t.Fail()
	} else {
		assert.Equal(t, 401, resp.StatusCode)
	}
}

func Test_handleInfoRequest(t *testing.T) {
	headers := map[string]string{"Authorization": "test-value"}
	// Copied from https://github.com/elastic/apm-server/blob/master/testdata/intake-v2/transactions.ndjson.
	agentRequestBody := `{"metadata": {"service": {"name": "1234_service-12a3","node": {"configured_name": "node-123"},"version": "5.1.3","environment": "staging","language": {"name": "ecmascript","version": "8"},"runtime": {"name": "node","version": "8.0.0"},"framework": {"name": "Express","version": "1.2.3"},"agent": {"name": "elastic-node","version": "3.14.0"}},"user": {"id": "123user", "username": "bar", "email": "bar@user.com"}, "labels": {"tag0": null, "tag1": "one", "tag2": 2}, "process": {"pid": 1234,"ppid": 6789,"title": "node","argv": ["node","server.js"]},"system": {"hostname": "prod1.example.com","architecture": "x64","platform": "darwin", "container": {"id": "container-id"}, "kubernetes": {"namespace": "namespace1", "pod": {"uid": "pod-uid", "name": "pod-name"}, "node": {"name": "node-name"}}},"cloud":{"account":{"id":"account_id","name":"account_name"},"availability_zone":"cloud_availability_zone","instance":{"id":"instance_id","name":"instance_name"},"machine":{"type":"machine_type"},"project":{"id":"project_id","name":"project_name"},"provider":"cloud_provider","region":"cloud_region","service":{"name":"lambda"}}}}
{"transaction": { "id": "945254c567a5417e", "trace_id": "0123456789abcdef0123456789abcdef", "parent_id": "abcdefabcdef01234567", "type": "request", "duration": 32.592981,  "span_count": { "started": 43 }}}
{"transaction": { "id": "00xxxxFFaaaa1234", "trace_id": "0123456789abcdef0123456789abcdef", "name": "amqp receive", "parent_id": "abcdefabcdef01234567", "type": "messaging", "duration": 3, "span_count": { "started": 1 }, "context": {"message": {"queue": { "name": "new_users"}, "age":{ "ms": 1577958057123}, "headers": {"user_id": "1ax3", "involved_services": ["user", "auth"]}, "body": "user created", "routing_key": "user-created-transaction"}},"session":{"id":"sunday","sequence":123}}}
`

	// Create extension config
	config := extensionConfig{
		apmServerSecretToken:       "foo",
		apmServerApiKey:            "bar",
		dataReceiverServerPort:     ":1234",
		dataReceiverTimeoutSeconds: 15,
	}
<<<<<<< HEAD
	transport := InitApmServerTransport(context.Background(), &config)

	// Start extension server
	agentDataServer, err := StartHttpServer(transport)
=======
	transport := InitApmServerTransport(&config)

	// Start extension server
	agentDataServer, err := StartHttpServer(context.Background(), transport)
>>>>>>> 849aea45
	if err != nil {
		t.Fail()
		return
	}
	defer agentDataServer.Close()

	// Create a request to send to the extension
	hosts, _ := net.LookupHost("localhost")
	url := "http://" + hosts[0] + ":1234/intake/v2/events"
	req, err := http.NewRequest("POST", url, strings.NewReader(agentRequestBody))
	if err != nil {
		t.Logf("Could not create request")
	}
	// Add headers to the request
	for name, value := range headers {
		req.Header.Add(name, value)
	}

	// Send the request to the extension
	client := &http.Client{}
	resp, err := client.Do(req)
	if err != nil {
		t.Logf("Error fetching %s, [%v]", agentDataServer.Addr, err)
		t.Fail()
	} else {
		assert.Equal(t, 202, resp.StatusCode)
	}
}

type errReader int

func (errReader) Read(_ []byte) (int, error) {
	return 0, errors.New("test error")
}

func Test_handleInfoRequestInvalidBody(t *testing.T) {
<<<<<<< HEAD
	transport := InitApmServerTransport(context.Background(), &extensionConfig{})
=======
	transport := InitApmServerTransport(&extensionConfig{})
>>>>>>> 849aea45
	mux := http.NewServeMux()
	urlPath := "/intake/v2/events"
	mux.HandleFunc(urlPath, handleIntakeV2Events(transport))
	req := httptest.NewRequest(http.MethodGet, urlPath, errReader(0))
	recorder := httptest.NewRecorder()

	mux.ServeHTTP(recorder, req)
	assert.Equal(t, http.StatusInternalServerError, recorder.Code)
}

func Test_handleIntakeV2EventsQueryParam(t *testing.T) {
	body := []byte(`{"metadata": {}`)

	// Create apm server and handler
	apmServer := httptest.NewServer(http.HandlerFunc(func(w http.ResponseWriter, r *http.Request) {
	}))
	defer apmServer.Close()

	// Create extension config and start the server
	config := extensionConfig{
		apmServerUrl:               apmServer.URL,
		dataReceiverServerPort:     ":1234",
		dataReceiverTimeoutSeconds: 15,
	}
<<<<<<< HEAD
	transport := InitApmServerTransport(context.Background(), &config)

	agentDataServer, err := StartHttpServer(transport)
=======
	transport := InitApmServerTransport(&config)
	transport.AgentDoneSignal = make(chan struct{}, 1)
	agentDataServer, err := StartHttpServer(context.Background(), transport)
>>>>>>> 849aea45
	if err != nil {
		t.Fail()
		return
	}
	defer agentDataServer.Close()

	hosts, _ := net.LookupHost("localhost")
	url := "http://" + hosts[0] + ":1234/intake/v2/events?flushed=true"

	// Create a request to send to the extension
	req, err := http.NewRequest("POST", url, bytes.NewReader(body))
	if err != nil {
		t.Logf("Could not create request")
	}

	// Send the request to the extension
	client := &http.Client{}
	go func() {
		if _, err := client.Do(req); err != nil {
			t.Logf("Error fetching %s, [%v]", agentDataServer.Addr, err)
			t.Fail()
		}
	}()

	timer := time.NewTimer(1 * time.Second)
	defer timer.Stop()

	select {
	case <-transport.AgentDoneSignal:
<<<<<<< HEAD
		<-transport.DataChannel
=======
		<-transport.dataChannel
>>>>>>> 849aea45
	case <-timer.C:
		t.Log("Timed out waiting for server to send FuncDone signal")
		t.Fail()
	}
}

func Test_handleIntakeV2EventsNoQueryParam(t *testing.T) {
	body := []byte(`{"metadata": {}`)

	// Create apm server and handler
	apmServer := httptest.NewServer(http.HandlerFunc(func(w http.ResponseWriter, r *http.Request) {
	}))
	defer apmServer.Close()

	// Create extension config and start the server
	config := extensionConfig{
		apmServerUrl:               apmServer.URL,
		dataReceiverServerPort:     ":1234",
		dataReceiverTimeoutSeconds: 15,
	}
<<<<<<< HEAD
	transport := InitApmServerTransport(context.Background(), &config)

	agentDataServer, err := StartHttpServer(transport)
=======
	transport := InitApmServerTransport(&config)
	transport.AgentDoneSignal = make(chan struct{}, 1)
	agentDataServer, err := StartHttpServer(context.Background(), transport)
>>>>>>> 849aea45
	if err != nil {
		t.Fail()
		return
	}
	defer agentDataServer.Close()

	hosts, _ := net.LookupHost("localhost")
	url := "http://" + hosts[0] + ":1234/intake/v2/events"

	// Create a request to send to the extension
	req, err := http.NewRequest("POST", url, bytes.NewReader(body))
	if err != nil {
		t.Logf("Could not create request")
	}

	// Send the request to the extension
	client := &http.Client{}
	resp, err := client.Do(req)
	if err != nil {
		t.Logf("Error fetching %s, [%v]", agentDataServer.Addr, err)
		t.Fail()
	}
<<<<<<< HEAD
	<-transport.DataChannel
=======
	<-transport.dataChannel
>>>>>>> 849aea45
	assert.Equal(t, 202, resp.StatusCode)
}

func Test_handleIntakeV2EventsQueryParamEmptyData(t *testing.T) {
	body := []byte(``)

	// Create apm server and handler
	apmServer := httptest.NewServer(http.HandlerFunc(func(w http.ResponseWriter, r *http.Request) {
	}))
	defer apmServer.Close()

	// Create extension config and start the server
	config := extensionConfig{
		apmServerUrl:               apmServer.URL,
		dataReceiverServerPort:     ":1234",
		dataReceiverTimeoutSeconds: 15,
	}
<<<<<<< HEAD
	transport := InitApmServerTransport(context.Background(), &config)

	agentDataServer, err := StartHttpServer(transport)
=======
	transport := InitApmServerTransport(&config)
	transport.AgentDoneSignal = make(chan struct{}, 1)
	agentDataServer, err := StartHttpServer(context.Background(), transport)
>>>>>>> 849aea45
	if err != nil {
		t.Fail()
		return
	}
	defer agentDataServer.Close()

	hosts, _ := net.LookupHost("localhost")
	url := "http://" + hosts[0] + ":1234/intake/v2/events?flushed=true"

	// Create a request to send to the extension
	req, err := http.NewRequest("POST", url, bytes.NewReader(body))
	if err != nil {
		t.Logf("Could not create request")
	}

	// Send the request to the extension
	client := &http.Client{}
	go func() {
		if _, err := client.Do(req); err != nil {
			t.Logf("Error fetching %s, [%v]", agentDataServer.Addr, err)
			t.Fail()
		}
	}()

	timer := time.NewTimer(1 * time.Second)
	defer timer.Stop()

	select {
	case <-transport.AgentDoneSignal:
	case <-timer.C:
		t.Log("Timed out waiting for server to send FuncDone signal")
		t.Fail()
	}
}<|MERGE_RESOLUTION|>--- conflicted
+++ resolved
@@ -58,13 +58,8 @@
 		dataReceiverServerPort:     ":1234",
 		dataReceiverTimeoutSeconds: 15,
 	}
-<<<<<<< HEAD
-	transport := InitApmServerTransport(context.Background(), &config)
-	agentDataServer, err := StartHttpServer(transport)
-=======
-	transport := InitApmServerTransport(&config)
-	agentDataServer, err := StartHttpServer(context.Background(), transport)
->>>>>>> 849aea45
+	transport := InitApmServerTransport(&config)
+	agentDataServer, err := StartHttpServer(context.Background(), transport)
 	if err != nil {
 		t.Fail()
 		return
@@ -112,15 +107,9 @@
 		dataReceiverServerPort:     ":1234",
 		dataReceiverTimeoutSeconds: 15,
 	}
-<<<<<<< HEAD
-	transport := InitApmServerTransport(context.Background(), &config)
-
-	agentDataServer, err := StartHttpServer(transport)
-=======
-	transport := InitApmServerTransport(&config)
-
-	agentDataServer, err := StartHttpServer(context.Background(), transport)
->>>>>>> 849aea45
+	transport := InitApmServerTransport(&config)
+
+	agentDataServer, err := StartHttpServer(context.Background(), transport)
 	if err != nil {
 		t.Fail()
 		return
@@ -162,17 +151,10 @@
 		dataReceiverServerPort:     ":1234",
 		dataReceiverTimeoutSeconds: 15,
 	}
-<<<<<<< HEAD
-	transport := InitApmServerTransport(context.Background(), &config)
+	transport := InitApmServerTransport(&config)
 
 	// Start extension server
-	agentDataServer, err := StartHttpServer(transport)
-=======
-	transport := InitApmServerTransport(&config)
-
-	// Start extension server
-	agentDataServer, err := StartHttpServer(context.Background(), transport)
->>>>>>> 849aea45
+	agentDataServer, err := StartHttpServer(context.Background(), transport)
 	if err != nil {
 		t.Fail()
 		return
@@ -209,11 +191,7 @@
 }
 
 func Test_handleInfoRequestInvalidBody(t *testing.T) {
-<<<<<<< HEAD
-	transport := InitApmServerTransport(context.Background(), &extensionConfig{})
-=======
 	transport := InitApmServerTransport(&extensionConfig{})
->>>>>>> 849aea45
 	mux := http.NewServeMux()
 	urlPath := "/intake/v2/events"
 	mux.HandleFunc(urlPath, handleIntakeV2Events(transport))
@@ -238,15 +216,9 @@
 		dataReceiverServerPort:     ":1234",
 		dataReceiverTimeoutSeconds: 15,
 	}
-<<<<<<< HEAD
-	transport := InitApmServerTransport(context.Background(), &config)
-
-	agentDataServer, err := StartHttpServer(transport)
-=======
 	transport := InitApmServerTransport(&config)
 	transport.AgentDoneSignal = make(chan struct{}, 1)
 	agentDataServer, err := StartHttpServer(context.Background(), transport)
->>>>>>> 849aea45
 	if err != nil {
 		t.Fail()
 		return
@@ -276,11 +248,7 @@
 
 	select {
 	case <-transport.AgentDoneSignal:
-<<<<<<< HEAD
-		<-transport.DataChannel
-=======
 		<-transport.dataChannel
->>>>>>> 849aea45
 	case <-timer.C:
 		t.Log("Timed out waiting for server to send FuncDone signal")
 		t.Fail()
@@ -301,15 +269,9 @@
 		dataReceiverServerPort:     ":1234",
 		dataReceiverTimeoutSeconds: 15,
 	}
-<<<<<<< HEAD
-	transport := InitApmServerTransport(context.Background(), &config)
-
-	agentDataServer, err := StartHttpServer(transport)
-=======
 	transport := InitApmServerTransport(&config)
 	transport.AgentDoneSignal = make(chan struct{}, 1)
 	agentDataServer, err := StartHttpServer(context.Background(), transport)
->>>>>>> 849aea45
 	if err != nil {
 		t.Fail()
 		return
@@ -332,11 +294,7 @@
 		t.Logf("Error fetching %s, [%v]", agentDataServer.Addr, err)
 		t.Fail()
 	}
-<<<<<<< HEAD
-	<-transport.DataChannel
-=======
 	<-transport.dataChannel
->>>>>>> 849aea45
 	assert.Equal(t, 202, resp.StatusCode)
 }
 
@@ -354,15 +312,9 @@
 		dataReceiverServerPort:     ":1234",
 		dataReceiverTimeoutSeconds: 15,
 	}
-<<<<<<< HEAD
-	transport := InitApmServerTransport(context.Background(), &config)
-
-	agentDataServer, err := StartHttpServer(transport)
-=======
 	transport := InitApmServerTransport(&config)
 	transport.AgentDoneSignal = make(chan struct{}, 1)
 	agentDataServer, err := StartHttpServer(context.Background(), transport)
->>>>>>> 849aea45
 	if err != nil {
 		t.Fail()
 		return
