// Licensed to Elasticsearch B.V. under one or more contributor
// license agreements. See the NOTICE file distributed with
// this work for additional information regarding copyright
// ownership. Elasticsearch B.V. licenses this file to you under
// the Apache License, Version 2.0 (the "License"); you may
// not use this file except in compliance with the License.
// You may obtain a copy of the License at
//
//     http://www.apache.org/licenses/LICENSE-2.0
//
// Unless required by applicable law or agreed to in writing,
// software distributed under the License is distributed on an
// "AS IS" BASIS, WITHOUT WARRANTIES OR CONDITIONS OF ANY
// KIND, either express or implied.  See the License for the
// specific language governing permissions and limitations
// under the License.

package extension

import (
	"bytes"
	"context"
	"errors"
	"io/ioutil"
	"net"
	"net/http"
	"net/http/httptest"
	"strings"
	"testing"
	"time"

	"gotest.tools/assert"
)

func TestInfoProxy(t *testing.T) {
	headers := map[string]string{"Authorization": "test-value"}
	wantResp := "{\"foo\": \"bar\"}"

	// Create apm server and handler
	apmServer := httptest.NewServer(http.HandlerFunc(func(w http.ResponseWriter, r *http.Request) {
		for key := range headers {
			assert.Equal(t, 1, len(r.Header[key]))
			assert.Equal(t, headers[key], r.Header[key][0])
		}
		w.Header().Add("test", "header")
		if _, err := w.Write([]byte(`{"foo": "bar"}`)); err != nil {
			t.Fail()
			return
		}
	}))
	defer apmServer.Close()

	// Create extension config and start the server
<<<<<<< HEAD
	dataChannel := make(chan AgentData, 100)
	config := Config{
		ApmServerUrl:               apmServer.URL,
		ApmServerSecretToken:       "foo",
		ApmServerApiKey:            "bar",
		DataReceiverServerPort:     ":1234",
		DataReceiverTimeoutSeconds: 15,
=======
	config := extensionConfig{
		apmServerUrl:               apmServer.URL,
		apmServerSecretToken:       "foo",
		apmServerApiKey:            "bar",
		dataReceiverServerPort:     ":1234",
		dataReceiverTimeoutSeconds: 15,
>>>>>>> 849aea45
	}
	transport := InitApmServerTransport(&config)
	agentDataServer, err := StartHttpServer(context.Background(), transport)
	if err != nil {
		t.Fail()
		return
	}
	defer agentDataServer.Close()

	hosts, _ := net.LookupHost("localhost")
	url := "http://" + hosts[0] + ":1234"

	// Create a request to send to the extension
	req, err := http.NewRequest("GET", url, nil)
	if err != nil {
		t.Logf("Could not create request")
	}
	for name, value := range headers {
		req.Header.Add(name, value)
	}

	// Send the request to the extension
	client := &http.Client{}
	resp, err := client.Do(req)
	if err != nil {
		t.Logf("Error fetching %s, [%v]", agentDataServer.Addr, err)
		t.Fail()
	} else {
		body, _ := ioutil.ReadAll(resp.Body)
		assert.Equal(t, string(body), wantResp)
		assert.Equal(t, "header", resp.Header.Get("test"))
		resp.Body.Close()
	}
}

func TestInfoProxyErrorStatusCode(t *testing.T) {
	// Create apm server and handler
	apmServer := httptest.NewServer(http.HandlerFunc(func(w http.ResponseWriter, r *http.Request) {
		w.WriteHeader(401)
	}))
	defer apmServer.Close()

	// Create extension config and start the server
<<<<<<< HEAD
	dataChannel := make(chan AgentData, 100)
	config := Config{
		ApmServerUrl:               apmServer.URL,
		ApmServerSecretToken:       "foo",
		ApmServerApiKey:            "bar",
		DataReceiverServerPort:     ":1234",
		DataReceiverTimeoutSeconds: 15,
=======
	config := extensionConfig{
		apmServerUrl:               apmServer.URL,
		apmServerSecretToken:       "foo",
		apmServerApiKey:            "bar",
		dataReceiverServerPort:     ":1234",
		dataReceiverTimeoutSeconds: 15,
>>>>>>> 849aea45
	}
	transport := InitApmServerTransport(&config)

	agentDataServer, err := StartHttpServer(context.Background(), transport)
	if err != nil {
		t.Fail()
		return
	}
	defer agentDataServer.Close()

	hosts, _ := net.LookupHost("localhost")
	url := "http://" + hosts[0] + ":1234"

	// Create a request to send to the extension
	req, err := http.NewRequest("GET", url, nil)
	if err != nil {
		t.Logf("Could not create request")
	}

	// Send the request to the extension
	client := &http.Client{}
	resp, err := client.Do(req)
	if err != nil {
		t.Logf("Error fetching %s, [%v]", agentDataServer.Addr, err)
		t.Fail()
	} else {
		assert.Equal(t, 401, resp.StatusCode)
	}
}

func Test_handleInfoRequest(t *testing.T) {
	headers := map[string]string{"Authorization": "test-value"}
	// Copied from https://github.com/elastic/apm-server/blob/master/testdata/intake-v2/transactions.ndjson.
	agentRequestBody := `{"metadata": {"service": {"name": "1234_service-12a3","node": {"configured_name": "node-123"},"version": "5.1.3","environment": "staging","language": {"name": "ecmascript","version": "8"},"runtime": {"name": "node","version": "8.0.0"},"framework": {"name": "Express","version": "1.2.3"},"agent": {"name": "elastic-node","version": "3.14.0"}},"user": {"id": "123user", "username": "bar", "email": "bar@user.com"}, "labels": {"tag0": null, "tag1": "one", "tag2": 2}, "process": {"pid": 1234,"ppid": 6789,"title": "node","argv": ["node","server.js"]},"system": {"hostname": "prod1.example.com","architecture": "x64","platform": "darwin", "container": {"id": "container-id"}, "kubernetes": {"namespace": "namespace1", "pod": {"uid": "pod-uid", "name": "pod-name"}, "node": {"name": "node-name"}}},"cloud":{"account":{"id":"account_id","name":"account_name"},"availability_zone":"cloud_availability_zone","instance":{"id":"instance_id","name":"instance_name"},"machine":{"type":"machine_type"},"project":{"id":"project_id","name":"project_name"},"provider":"cloud_provider","region":"cloud_region","service":{"name":"lambda"}}}}
{"transaction": { "id": "945254c567a5417e", "trace_id": "0123456789abcdef0123456789abcdef", "parent_id": "abcdefabcdef01234567", "type": "request", "duration": 32.592981,  "span_count": { "started": 43 }}}
{"transaction": { "id": "00xxxxFFaaaa1234", "trace_id": "0123456789abcdef0123456789abcdef", "name": "amqp receive", "parent_id": "abcdefabcdef01234567", "type": "messaging", "duration": 3, "span_count": { "started": 1 }, "context": {"message": {"queue": { "name": "new_users"}, "age":{ "ms": 1577958057123}, "headers": {"user_id": "1ax3", "involved_services": ["user", "auth"]}, "body": "user created", "routing_key": "user-created-transaction"}},"session":{"id":"sunday","sequence":123}}}
`

	// Create extension config
<<<<<<< HEAD
	dataChannel := make(chan AgentData, 100)
	config := Config{
		ApmServerSecretToken:       "foo",
		ApmServerApiKey:            "bar",
		DataReceiverServerPort:     ":1234",
		DataReceiverTimeoutSeconds: 15,
=======
	config := extensionConfig{
		apmServerSecretToken:       "foo",
		apmServerApiKey:            "bar",
		dataReceiverServerPort:     ":1234",
		dataReceiverTimeoutSeconds: 15,
>>>>>>> 849aea45
	}
	transport := InitApmServerTransport(&config)

	// Start extension server
	agentDataServer, err := StartHttpServer(context.Background(), transport)
	if err != nil {
		t.Fail()
		return
	}
	defer agentDataServer.Close()

	// Create a request to send to the extension
	hosts, _ := net.LookupHost("localhost")
	url := "http://" + hosts[0] + ":1234/intake/v2/events"
	req, err := http.NewRequest("POST", url, strings.NewReader(agentRequestBody))
	if err != nil {
		t.Logf("Could not create request")
	}
	// Add headers to the request
	for name, value := range headers {
		req.Header.Add(name, value)
	}

	// Send the request to the extension
	client := &http.Client{}
	resp, err := client.Do(req)
	if err != nil {
		t.Logf("Error fetching %s, [%v]", agentDataServer.Addr, err)
		t.Fail()
	} else {
		assert.Equal(t, 202, resp.StatusCode)
	}
}

type errReader int

func (errReader) Read(_ []byte) (int, error) {
	return 0, errors.New("test error")
}

func Test_handleInfoRequestInvalidBody(t *testing.T) {
	transport := InitApmServerTransport(&extensionConfig{})
	mux := http.NewServeMux()
	urlPath := "/intake/v2/events"
	mux.HandleFunc(urlPath, handleIntakeV2Events(transport))
	req := httptest.NewRequest(http.MethodGet, urlPath, errReader(0))
	recorder := httptest.NewRecorder()

	mux.ServeHTTP(recorder, req)
	assert.Equal(t, http.StatusInternalServerError, recorder.Code)
}

func Test_handleIntakeV2EventsQueryParam(t *testing.T) {
	body := []byte(`{"metadata": {}`)

	// Create apm server and handler
	apmServer := httptest.NewServer(http.HandlerFunc(func(w http.ResponseWriter, r *http.Request) {
	}))
	defer apmServer.Close()

	// Create extension config and start the server
<<<<<<< HEAD
	dataChannel := make(chan AgentData, 100)
	config := Config{
		ApmServerUrl:               apmServer.URL,
		DataReceiverServerPort:     ":1234",
		DataReceiverTimeoutSeconds: 15,
=======
	config := extensionConfig{
		apmServerUrl:               apmServer.URL,
		dataReceiverServerPort:     ":1234",
		dataReceiverTimeoutSeconds: 15,
>>>>>>> 849aea45
	}
	transport := InitApmServerTransport(&config)
	transport.AgentDoneSignal = make(chan struct{}, 1)
	agentDataServer, err := StartHttpServer(context.Background(), transport)
	if err != nil {
		t.Fail()
		return
	}
	defer agentDataServer.Close()

	hosts, _ := net.LookupHost("localhost")
	url := "http://" + hosts[0] + ":1234/intake/v2/events?flushed=true"

	// Create a request to send to the extension
	req, err := http.NewRequest("POST", url, bytes.NewReader(body))
	if err != nil {
		t.Logf("Could not create request")
	}

	// Send the request to the extension
	client := &http.Client{}
	go func() {
		if _, err := client.Do(req); err != nil {
			t.Logf("Error fetching %s, [%v]", agentDataServer.Addr, err)
			t.Fail()
		}
	}()

	timer := time.NewTimer(1 * time.Second)
	defer timer.Stop()

	select {
	case <-transport.AgentDoneSignal:
		<-transport.dataChannel
	case <-timer.C:
		t.Log("Timed out waiting for server to send FuncDone signal")
		t.Fail()
	}
}

func Test_handleIntakeV2EventsNoQueryParam(t *testing.T) {
	body := []byte(`{"metadata": {}`)

	// Create apm server and handler
	apmServer := httptest.NewServer(http.HandlerFunc(func(w http.ResponseWriter, r *http.Request) {
	}))
	defer apmServer.Close()

	// Create extension config and start the server
<<<<<<< HEAD
	dataChannel := make(chan AgentData, 100)
	config := Config{
		ApmServerUrl:               apmServer.URL,
		DataReceiverServerPort:     ":1234",
		DataReceiverTimeoutSeconds: 15,
=======
	config := extensionConfig{
		apmServerUrl:               apmServer.URL,
		dataReceiverServerPort:     ":1234",
		dataReceiverTimeoutSeconds: 15,
>>>>>>> 849aea45
	}
	transport := InitApmServerTransport(&config)
	transport.AgentDoneSignal = make(chan struct{}, 1)
	agentDataServer, err := StartHttpServer(context.Background(), transport)
	if err != nil {
		t.Fail()
		return
	}
	defer agentDataServer.Close()

	hosts, _ := net.LookupHost("localhost")
	url := "http://" + hosts[0] + ":1234/intake/v2/events"

	// Create a request to send to the extension
	req, err := http.NewRequest("POST", url, bytes.NewReader(body))
	if err != nil {
		t.Logf("Could not create request")
	}

	// Send the request to the extension
	client := &http.Client{}
	resp, err := client.Do(req)
	if err != nil {
		t.Logf("Error fetching %s, [%v]", agentDataServer.Addr, err)
		t.Fail()
	}
	<-transport.dataChannel
	assert.Equal(t, 202, resp.StatusCode)
}

func Test_handleIntakeV2EventsQueryParamEmptyData(t *testing.T) {
	body := []byte(``)

	// Create apm server and handler
	apmServer := httptest.NewServer(http.HandlerFunc(func(w http.ResponseWriter, r *http.Request) {
	}))
	defer apmServer.Close()

	// Create extension config and start the server
<<<<<<< HEAD
	dataChannel := make(chan AgentData, 100)
	config := Config{
		ApmServerUrl:               apmServer.URL,
		DataReceiverServerPort:     ":1234",
		DataReceiverTimeoutSeconds: 15,
=======
	config := extensionConfig{
		apmServerUrl:               apmServer.URL,
		dataReceiverServerPort:     ":1234",
		dataReceiverTimeoutSeconds: 15,
>>>>>>> 849aea45
	}
	transport := InitApmServerTransport(&config)
	transport.AgentDoneSignal = make(chan struct{}, 1)
	agentDataServer, err := StartHttpServer(context.Background(), transport)
	if err != nil {
		t.Fail()
		return
	}
	defer agentDataServer.Close()

	hosts, _ := net.LookupHost("localhost")
	url := "http://" + hosts[0] + ":1234/intake/v2/events?flushed=true"

	// Create a request to send to the extension
	req, err := http.NewRequest("POST", url, bytes.NewReader(body))
	if err != nil {
		t.Logf("Could not create request")
	}

	// Send the request to the extension
	client := &http.Client{}
	go func() {
		if _, err := client.Do(req); err != nil {
			t.Logf("Error fetching %s, [%v]", agentDataServer.Addr, err)
			t.Fail()
		}
	}()

	timer := time.NewTimer(1 * time.Second)
	defer timer.Stop()

	select {
	case <-transport.AgentDoneSignal:
	case <-timer.C:
		t.Log("Timed out waiting for server to send FuncDone signal")
		t.Fail()
	}
}<|MERGE_RESOLUTION|>--- conflicted
+++ resolved
@@ -51,22 +51,12 @@
 	defer apmServer.Close()
 
 	// Create extension config and start the server
-<<<<<<< HEAD
-	dataChannel := make(chan AgentData, 100)
-	config := Config{
-		ApmServerUrl:               apmServer.URL,
-		ApmServerSecretToken:       "foo",
-		ApmServerApiKey:            "bar",
-		DataReceiverServerPort:     ":1234",
-		DataReceiverTimeoutSeconds: 15,
-=======
 	config := extensionConfig{
 		apmServerUrl:               apmServer.URL,
 		apmServerSecretToken:       "foo",
 		apmServerApiKey:            "bar",
 		dataReceiverServerPort:     ":1234",
 		dataReceiverTimeoutSeconds: 15,
->>>>>>> 849aea45
 	}
 	transport := InitApmServerTransport(&config)
 	agentDataServer, err := StartHttpServer(context.Background(), transport)
@@ -110,22 +100,12 @@
 	defer apmServer.Close()
 
 	// Create extension config and start the server
-<<<<<<< HEAD
-	dataChannel := make(chan AgentData, 100)
-	config := Config{
-		ApmServerUrl:               apmServer.URL,
-		ApmServerSecretToken:       "foo",
-		ApmServerApiKey:            "bar",
-		DataReceiverServerPort:     ":1234",
-		DataReceiverTimeoutSeconds: 15,
-=======
 	config := extensionConfig{
 		apmServerUrl:               apmServer.URL,
 		apmServerSecretToken:       "foo",
 		apmServerApiKey:            "bar",
 		dataReceiverServerPort:     ":1234",
 		dataReceiverTimeoutSeconds: 15,
->>>>>>> 849aea45
 	}
 	transport := InitApmServerTransport(&config)
 
@@ -165,20 +145,11 @@
 `
 
 	// Create extension config
-<<<<<<< HEAD
-	dataChannel := make(chan AgentData, 100)
-	config := Config{
-		ApmServerSecretToken:       "foo",
-		ApmServerApiKey:            "bar",
-		DataReceiverServerPort:     ":1234",
-		DataReceiverTimeoutSeconds: 15,
-=======
 	config := extensionConfig{
 		apmServerSecretToken:       "foo",
 		apmServerApiKey:            "bar",
 		dataReceiverServerPort:     ":1234",
 		dataReceiverTimeoutSeconds: 15,
->>>>>>> 849aea45
 	}
 	transport := InitApmServerTransport(&config)
 
@@ -240,18 +211,10 @@
 	defer apmServer.Close()
 
 	// Create extension config and start the server
-<<<<<<< HEAD
-	dataChannel := make(chan AgentData, 100)
-	config := Config{
-		ApmServerUrl:               apmServer.URL,
-		DataReceiverServerPort:     ":1234",
-		DataReceiverTimeoutSeconds: 15,
-=======
-	config := extensionConfig{
-		apmServerUrl:               apmServer.URL,
-		dataReceiverServerPort:     ":1234",
-		dataReceiverTimeoutSeconds: 15,
->>>>>>> 849aea45
+	config := extensionConfig{
+		apmServerUrl:               apmServer.URL,
+		dataReceiverServerPort:     ":1234",
+		dataReceiverTimeoutSeconds: 15,
 	}
 	transport := InitApmServerTransport(&config)
 	transport.AgentDoneSignal = make(chan struct{}, 1)
@@ -301,18 +264,10 @@
 	defer apmServer.Close()
 
 	// Create extension config and start the server
-<<<<<<< HEAD
-	dataChannel := make(chan AgentData, 100)
-	config := Config{
-		ApmServerUrl:               apmServer.URL,
-		DataReceiverServerPort:     ":1234",
-		DataReceiverTimeoutSeconds: 15,
-=======
-	config := extensionConfig{
-		apmServerUrl:               apmServer.URL,
-		dataReceiverServerPort:     ":1234",
-		dataReceiverTimeoutSeconds: 15,
->>>>>>> 849aea45
+	config := extensionConfig{
+		apmServerUrl:               apmServer.URL,
+		dataReceiverServerPort:     ":1234",
+		dataReceiverTimeoutSeconds: 15,
 	}
 	transport := InitApmServerTransport(&config)
 	transport.AgentDoneSignal = make(chan struct{}, 1)
@@ -352,18 +307,10 @@
 	defer apmServer.Close()
 
 	// Create extension config and start the server
-<<<<<<< HEAD
-	dataChannel := make(chan AgentData, 100)
-	config := Config{
-		ApmServerUrl:               apmServer.URL,
-		DataReceiverServerPort:     ":1234",
-		DataReceiverTimeoutSeconds: 15,
-=======
-	config := extensionConfig{
-		apmServerUrl:               apmServer.URL,
-		dataReceiverServerPort:     ":1234",
-		dataReceiverTimeoutSeconds: 15,
->>>>>>> 849aea45
+	config := extensionConfig{
+		apmServerUrl:               apmServer.URL,
+		dataReceiverServerPort:     ":1234",
+		dataReceiverTimeoutSeconds: 15,
 	}
 	transport := InitApmServerTransport(&config)
 	transport.AgentDoneSignal = make(chan struct{}, 1)
