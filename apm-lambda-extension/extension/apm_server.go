--- conflicted
+++ resolved
@@ -61,12 +61,7 @@
 		r = buf
 	}
 
-<<<<<<< HEAD
-	req, err := http.NewRequest("POST", config.apmServerUrl+endpointURI, buf)
-	req.Close = true
-=======
 	req, err := http.NewRequest("POST", config.apmServerUrl+endpointURI, r)
->>>>>>> 50c11057
 	if err != nil {
 		return fmt.Errorf("failed to create a new request when posting to APM server: %v", err)
 	}
