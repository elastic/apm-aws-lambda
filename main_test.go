// Licensed to Elasticsearch B.V. under one or more contributor
// license agreements. See the NOTICE file distributed with
// this work for additional information regarding copyright
// ownership. Elasticsearch B.V. licenses this file to you under
// the Apache License, Version 2.0 (the "License"); you may
// not use this file except in compliance with the License.
// You may obtain a copy of the License at
//
//     http://www.apache.org/licenses/LICENSE-2.0
//
// Unless required by applicable law or agreed to in writing,
// software distributed under the License is distributed on an
// "AS IS" BASIS, WITHOUT WARRANTIES OR CONDITIONS OF ANY
// KIND, either express or implied.  See the License for the
// specific language governing permissions and limitations
// under the License.

package main

import (
	"bytes"
	"context"
	"encoding/json"
	"fmt"
	"io"
	"net/http"
	"net/http/httptest"
	"os"
	"strconv"
	"strings"
	"sync"
	"testing"
	"time"

	"github.com/elastic/apm-aws-lambda/app"
	e2eTesting "github.com/elastic/apm-aws-lambda/e2e-testing"
	"github.com/elastic/apm-aws-lambda/extension"
	"github.com/elastic/apm-aws-lambda/logger"
	"github.com/elastic/apm-aws-lambda/logsapi"

	"github.com/google/uuid"
	"github.com/stretchr/testify/assert"
	"github.com/stretchr/testify/require"
	"go.uber.org/zap"
	"go.uber.org/zap/zapcore"
)

type MockEventType string

const (
	InvokeHang                         MockEventType = "Hang"
	InvokeStandard                     MockEventType = "Standard"
	InvokeStandardInfo                 MockEventType = "StandardInfo"
	InvokeStandardFlush                MockEventType = "StandardFlush"
	InvokeLateFlush                    MockEventType = "LateFlush"
	InvokeWaitgroupsRace               MockEventType = "InvokeWaitgroupsRace"
	InvokeMultipleTransactionsOverload MockEventType = "MultipleTransactionsOverload"
	Shutdown                           MockEventType = "Shutdown"
)

type MockServerInternals struct {
	Data                string
	WaitForUnlockSignal bool
	UnlockSignalChannel chan struct{}
	WaitGroup           sync.WaitGroup
}

type APMServerBehavior string

const (
	TimelyResponse APMServerBehavior = "TimelyResponse"
	SlowResponse   APMServerBehavior = "SlowResponse"
	Hangs          APMServerBehavior = "Hangs"
	Crashes        APMServerBehavior = "Crashes"
)

type MockEvent struct {
	Type              MockEventType
	APMServerBehavior APMServerBehavior
	ExecutionDuration float64
	Timeout           float64
}

type ApmInfo struct {
	BuildDate    time.Time `json:"build_date"`
	BuildSHA     string    `json:"build_sha"`
	PublishReady bool      `json:"publish_ready"`
	Version      string    `json:"version"`
}

const timeout = 20 * time.Second

func newMockApmServer(t *testing.T, l *zap.SugaredLogger) (*MockServerInternals, *httptest.Server) {
	var apmServerInternals MockServerInternals
	apmServerInternals.WaitForUnlockSignal = true
	apmServerInternals.UnlockSignalChannel = make(chan struct{})
	apmServerMutex := &sync.Mutex{}
	apmServer := httptest.NewServer(http.HandlerFunc(func(w http.ResponseWriter, r *http.Request) {
		decompressedBytes, err := e2eTesting.GetDecompressedBytesFromRequest(r)
		if err != nil {
			l.Debugf("failed to read decompressedBytes: %v", err)
			w.WriteHeader(http.StatusInternalServerError)
			return
		}

		sp := bytes.Split(decompressedBytes, []byte("\n"))
		for i := 0; i < len(sp); i++ {
			expectedBehavior := APMServerBehavior(sp[i])
			l.Debugf("Event type received by mock APM server : %s", string(expectedBehavior))
			switch expectedBehavior {
			case TimelyResponse:
				l.Debug("Timely response signal received")
			case SlowResponse:
				l.Debug("Slow response signal received")
				time.Sleep(2 * time.Second)
			case Hangs:
				l.Debug("Hang signal received")
				apmServerMutex.Lock()
				if apmServerInternals.WaitForUnlockSignal {
					<-apmServerInternals.UnlockSignalChannel
					apmServerInternals.WaitForUnlockSignal = false
				}
				apmServerMutex.Unlock()
			case Crashes:
				panic("Server crashed")
			default:
			}
		}

		switch r.RequestURI {
		case "/intake/v2/events":
			apmServerInternals.Data += string(decompressedBytes)
			l.Debug("APM Payload processed")
			w.WriteHeader(http.StatusAccepted)
		case "/":
			infoPayload, err := json.Marshal(ApmInfo{
				BuildDate:    time.Now(),
				BuildSHA:     "7814d524d3602e70b703539c57568cba6964fc20",
				PublishReady: true,
				Version:      "8.1.2",
			})
			if err != nil {
				l.Debugf("failed to marshal payload: %v", err)
				w.WriteHeader(http.StatusInternalServerError)
				return
			}

			if _, err = w.Write(infoPayload); err != nil {
				l.Debugf("failed to write payload: %v", err)
				return
			}
		}
	}))

	t.Setenv("ELASTIC_APM_LAMBDA_APM_SERVER", apmServer.URL)
	t.Setenv("ELASTIC_APM_SECRET_TOKEN", "none")

	t.Cleanup(func() { apmServer.Close() })
	return &apmServerInternals, apmServer
}

func newMockLambdaServer(t *testing.T, logsapiAddr string, eventsChannel chan MockEvent, l *zap.SugaredLogger) *MockServerInternals {
	var lambdaServerInternals MockServerInternals
	// A big queue that can hold all the events required for a test
	mockLogEventQ := make(chan logsapi.LogEvent, 100)
<<<<<<< HEAD
	ctx, cancel := context.WithCancel(t.Context())
=======
>>>>>>> 3eb33ca6

	var wg sync.WaitGroup
	wg.Add(1)
	go func() {
		defer wg.Done()
		startLogSender(t.Context(), mockLogEventQ, logsapiAddr, l)
	}()
	t.Cleanup(func() {
		wg.Wait()
	})

	lambdaServer := httptest.NewServer(http.HandlerFunc(func(w http.ResponseWriter, r *http.Request) {
		switch r.RequestURI {
		// Extension registration request
		case "/2020-01-01/extension/register":
			w.Header().Set("Lambda-Extension-Identifier", "b03a29ec-ee63-44cd-8e53-3987a8e8aa8e")
			if err := json.NewEncoder(w).Encode(extension.RegisterResponse{
				FunctionName:    "UnitTestingMockLambda",
				FunctionVersion: "$LATEST",
				Handler:         "main_test.mock_lambda",
			}); err != nil {
				l.Fatalf("Could not encode registration response : %v", err)
				return
			}
		case "/2020-01-01/extension/event/next":
			lambdaServerInternals.WaitGroup.Wait()
			currID := uuid.New().String()
			select {
			case nextEvent := <-eventsChannel:
				sendNextEventInfo(w, currID, nextEvent.Timeout, nextEvent.Type == Shutdown, l)
				wg.Add(1)
				go processMockEvent(mockLogEventQ, currID, nextEvent,
					os.Getenv("ELASTIC_APM_DATA_RECEIVER_SERVER_PORT"), &lambdaServerInternals, l,
					&wg)
			default:
				finalShutDown := MockEvent{
					Type:              Shutdown,
					ExecutionDuration: 0,
					Timeout:           0,
				}
				sendNextEventInfo(w, currID, finalShutDown.Timeout, true, l)
				wg.Add(1)
				go processMockEvent(mockLogEventQ, currID, finalShutDown,
					os.Getenv("ELASTIC_APM_DATA_RECEIVER_SERVER_PORT"), &lambdaServerInternals, l,
					&wg)
			}
		// Logs API subscription request
		case "/2020-08-15/logs":
			w.WriteHeader(http.StatusOK)
		}
	}))

	slicedLambdaURL := strings.Split(lambdaServer.URL, "//")
	strippedLambdaURL := slicedLambdaURL[1]
	t.Setenv("AWS_LAMBDA_RUNTIME_API", strippedLambdaURL)

	// Find unused port for the extension to listen to
	extensionPort, err := e2eTesting.GetFreePort()
	if err != nil {
		l.Errorf("Could not find free port for the extension to listen on : %v", err)
		extensionPort = 8200
	}
	t.Setenv("ELASTIC_APM_DATA_RECEIVER_SERVER_PORT", strconv.Itoa(extensionPort))

	t.Cleanup(func() { lambdaServer.Close() })
	return &lambdaServerInternals
}

func newTestStructs(_ *testing.T) chan MockEvent {
	http.DefaultServeMux = new(http.ServeMux)
	eventsChannel := make(chan MockEvent, 100)
	return eventsChannel
}

func processMockEvent(q chan<- logsapi.LogEvent, currID string, event MockEvent, extensionPort string, internals *MockServerInternals, l *zap.SugaredLogger, wg *sync.WaitGroup) {
	defer wg.Done()
	queueLogEvent(q, currID, logsapi.PlatformStart, l)
	client := http.Client{}

	// Use a custom transport with a low timeout
	tr := http.DefaultTransport.(*http.Transport)
	tr.ResponseHeaderTimeout = 200 * time.Millisecond
	client.Transport = tr

	sendRuntimeDone := true
	sendMetrics := true

	// Used in LateFlush events to make sure that
	// the request is sent after the RuntimeDone.
	ch := make(chan struct{})
	defer close(ch)

	// float values were silently ignored (casted to int)
	// Multiply before casting to support more values.
	delay := time.Duration(event.ExecutionDuration * float64(time.Second))
	buf := bytes.NewBufferString(`{"metadata":{"service":{"name":"1234_service-12a3","version":"5.1.3","environment":"staging","agent":{"name":"elastic-node","version":"3.14.0"},"framework":{"name":"Express","version":"1.2.3"},"language":{"name":"ecmascript","version":"8"},"runtime":{"name":"node","version":"8.0.0"},"node":{"configured_name":"node-123"}},"user":{"username":"bar","id":"123user","email":"bar@user.com"},"labels":{"tag0":null,"tag1":"one","tag2":2},"process":{"pid":1234,"ppid":6789,"title":"node","argv":["node","server.js"]},"system":{"architecture":"x64","hostname":"prod1.example.com","platform":"darwin","container":{"id":"container-id"},"kubernetes":{"namespace":"namespace1","node":{"name":"node-name"},"pod":{"name":"pod-name","uid":"pod-uid"}}},"cloud":{"provider":"cloud_provider","region":"cloud_region","availability_zone":"cloud_availability_zone","instance":{"id":"instance_id","name":"instance_name"},"machine":{"type":"machine_type"},"account":{"id":"account_id","name":"account_name"},"project":{"id":"project_id","name":"project_name"},"service":{"name":"lambda"}}}}`)
	buf.WriteByte('\n')
	buf.WriteString(string(event.APMServerBehavior))

	switch event.Type {
	case InvokeHang:
		time.Sleep(time.Duration(event.Timeout * float64(time.Second)))
	case InvokeStandard:
		time.Sleep(delay)
		req, err := http.NewRequest(http.MethodPost,
			fmt.Sprintf("http://localhost:%s/intake/v2/events", extensionPort), buf)
		if err != nil {
			l.Error(err.Error())
		}
		res, err := client.Do(req)
		if err != nil {
			l.Error(err.Error())
		}
		res.Body.Close()
		l.Debugf("Response seen by the agent : %d", res.StatusCode)
	case InvokeStandardFlush:
		time.Sleep(delay)
		reqData, _ := http.NewRequest(http.MethodPost,
			fmt.Sprintf("http://localhost:%s/intake/v2/events?flushed=true", extensionPort), buf)
		res, err := client.Do(reqData)
		if err != nil {
			l.Error(err.Error())
		}
		res.Body.Close()
	case InvokeLateFlush:
		time.Sleep(delay)
		reqData, _ := http.NewRequest(http.MethodPost,
			fmt.Sprintf("http://localhost:%s/intake/v2/events?flushed=true", extensionPort), buf)
		internals.WaitGroup.Add(1)
		go func() {
			<-ch
			res, err := client.Do(reqData)
			if err != nil {
				l.Error(err.Error())
			}
			res.Body.Close()
			internals.WaitGroup.Done()
		}()
		// For this specific scenario, we do not want to see metrics in the APM Server logs (in order to easily check if the logs contain to "TimelyResponse" back to back).
		sendMetrics = false
	case InvokeWaitgroupsRace:
		time.Sleep(delay)
		// we can't share a bytes.Buffer with two http requests
		// create two bytes.Reader to avoid a race condition
		body := buf.Bytes()
		reqData0, _ := http.NewRequest(http.MethodPost,
			fmt.Sprintf("http://localhost:%s/intake/v2/events", extensionPort),
			bytes.NewReader(body))
		reqData1, _ := http.NewRequest(http.MethodPost,
			fmt.Sprintf("http://localhost:%s/intake/v2/events", extensionPort),
			bytes.NewReader(body))
		res, err := client.Do(reqData0)
		if err != nil {
			l.Error(err.Error())
		}
		res.Body.Close()
		res, err = client.Do(reqData1)
		if err != nil {
			l.Error(err.Error())
		}
		res.Body.Close()
		time.Sleep(650 * time.Microsecond)
	case InvokeMultipleTransactionsOverload:
		// we can't share a bytes.Buffer with two http requests
		// create two bytes.Reader to avoid a race condition
		body := buf.Bytes()
		wg := sync.WaitGroup{}
		for i := 0; i < 10; i++ {
			wg.Add(1)
			go func() {
				time.Sleep(delay)
				reqData, _ := http.NewRequest(http.MethodPost,
					fmt.Sprintf("http://localhost:%s/intake/v2/events", extensionPort),
					bytes.NewReader(body))
				res, err := client.Do(reqData)
				if err != nil {
					l.Error(err.Error())
				}
				res.Body.Close()
				wg.Done()
			}()
		}
		wg.Wait()
	case InvokeStandardInfo:
		time.Sleep(delay)
		req, _ := http.NewRequest(http.MethodPost,
			fmt.Sprintf("http://localhost:%s/", extensionPort),
			bytes.NewBuffer([]byte(event.APMServerBehavior)))
		res, err := client.Do(req)
		if err != nil {
			l.Errorf("No response following info request : %v", err)
			break
		}
		var rawBytes []byte
		rawBytes, _ = io.ReadAll(res.Body)
		res.Body.Close()
		internals.Data += string(rawBytes)
		l.Debugf("Response seen by the agent : %d", res.StatusCode)
	case Shutdown:
	}
	if sendRuntimeDone {
		queueLogEvent(q, currID, logsapi.PlatformRuntimeDone, l)
	}
	if sendMetrics {
		queueLogEvent(q, currID, logsapi.PlatformReport, l)
	}
}

func sendNextEventInfo(w http.ResponseWriter, id string, timeoutSec float64, shutdown bool, l *zap.SugaredLogger) {
	nextEventInfo := extension.NextEventResponse{
		EventType:          "INVOKE",
		DeadlineMs:         time.Now().UnixNano()/int64(time.Millisecond) + int64(timeoutSec*1000),
		RequestID:          id,
		InvokedFunctionArn: "arn:aws:lambda:eu-central-1:627286350134:function:main_unit_test",
		Tracing:            extension.Tracing{},
	}
	if shutdown {
		nextEventInfo.EventType = "SHUTDOWN"
	}

	if err := json.NewEncoder(w).Encode(nextEventInfo); err != nil {
		l.Errorf("Could not encode event : %v", err)
	}
}

func queueLogEvent(q chan<- logsapi.LogEvent, requestID string, logEventType logsapi.LogEventType, l *zap.SugaredLogger) {
	record := logsapi.LogEventRecord{
		RequestID: requestID,
	}
	if logEventType == logsapi.PlatformReport {
		record.Metrics = logsapi.PlatformMetrics{
			BilledDurationMs: 60,
			DurationMs:       59.9,
			MemorySizeMB:     128,
			MaxMemoryUsedMB:  60,
			InitDurationMs:   500,
		}
	}

	logEvent := logsapi.LogEvent{
		Time:   time.Now(),
		Type:   logEventType,
		Record: record,
	}

	// Convert record to JSON (string)
	bufRecord := new(bytes.Buffer)
	if err := json.NewEncoder(bufRecord).Encode(record); err != nil {
		l.Errorf("Could not encode record : %v", err)
	}
	logEvent.StringRecord = bufRecord.String()
	q <- logEvent
}

func startLogSender(ctx context.Context, q <-chan logsapi.LogEvent, logsapiAddr string, l *zap.SugaredLogger) {
	client := http.Client{
		Timeout: 10 * time.Millisecond,
	}
	doSend := func(events []logsapi.LogEvent) error {
		var buf bytes.Buffer
		if err := json.NewEncoder(&buf).Encode(events); err != nil { //nolint:musttag
			return err
		}

		req, err := http.NewRequest(http.MethodPost, "http://"+logsapiAddr, &buf)
		if err != nil {
			return err
		}

		resp, err := client.Do(req)
		if err != nil {
			return err
		}
		defer resp.Body.Close()
		if resp.StatusCode/100 != 2 {
			return fmt.Errorf("received a non 2xx status code: %d", resp.StatusCode)
		}
		return nil
	}

	var batch []logsapi.LogEvent
	flushInterval := time.NewTicker(100 * time.Millisecond)
	defer flushInterval.Stop()
	for {
		select {
		case <-flushInterval.C:
			var trySend bool
			for !trySend {
				// TODO: @lahsivjar mock dropping of logs, batch age and batch size
				// TODO: @lahsivjar is it possible for one batch to have platform.runtimeDone
				// event in middle of the batch?
				select {
				case e := <-q:
					batch = append(batch, e)
				default:
					trySend = true
					if len(batch) > 0 {
						if err := doSend(batch); err != nil {
							l.Warnf("mock lambda API failed to send logs to the extension: %v", err)
						} else {
							batch = batch[:0]
						}
					}
				}
			}
		case <-ctx.Done():
			return
		}
	}
}

func eventQueueGenerator(inputQueue []MockEvent, eventsChannel chan MockEvent) {
	for _, event := range inputQueue {
		eventsChannel <- event
	}
}

// TestStandardEventsChain checks a nominal sequence of events (fast APM server, only one standard event)
func TestStandardEventsChain(t *testing.T) {
	l, err := logger.New(logger.WithLevel(zapcore.DebugLevel))
	require.NoError(t, err)

	eventsChannel := newTestStructs(t)
	apmServerInternals, _ := newMockApmServer(t, l)
	logsapiAddr := randomAddr()
	newMockLambdaServer(t, logsapiAddr, eventsChannel, l)

	eventsChain := []MockEvent{
		{Type: InvokeStandard, APMServerBehavior: TimelyResponse, ExecutionDuration: 1, Timeout: 5},
	}
	eventQueueGenerator(eventsChain, eventsChannel)
	select {
	case <-runApp(t, logsapiAddr):
		assert.Contains(t, apmServerInternals.Data, TimelyResponse)
	case <-time.After(timeout):
		t.Fatalf("timed out waiting for app to finish")
	}
}

// TestStandardEventsChainWithoutLogs checks a nominal sequence of events (fast APM server, only one standard event)
// with logs collection disabled
func TestStandardEventsChainWithoutLogs(t *testing.T) {
	l, err := logger.New(logger.WithLevel(zapcore.DebugLevel))
	require.NoError(t, err)

	eventsChannel := newTestStructs(t)
	apmServerInternals, _ := newMockApmServer(t, l)
	logsapiAddr := randomAddr()
	newMockLambdaServer(t, logsapiAddr, eventsChannel, l)

	eventsChain := []MockEvent{
		{Type: InvokeStandard, APMServerBehavior: TimelyResponse, ExecutionDuration: 1, Timeout: 5},
	}
	eventQueueGenerator(eventsChain, eventsChannel)
	select {
	case <-runAppFull(t, logsapiAddr, true):
		assert.Contains(t, apmServerInternals.Data, TimelyResponse)
	case <-time.After(timeout):
		t.Fatalf("timed out waiting for app to finish")
	}
}

// TestFlush checks if the flushed param does not cause a panic or an unexpected behavior
func TestFlush(t *testing.T) {
	l, err := logger.New(logger.WithLevel(zapcore.DebugLevel))
	require.NoError(t, err)

	eventsChannel := newTestStructs(t)
	apmServerInternals, _ := newMockApmServer(t, l)
	logsapiAddr := randomAddr()
	newMockLambdaServer(t, logsapiAddr, eventsChannel, l)

	eventsChain := []MockEvent{
		{Type: InvokeStandardFlush, APMServerBehavior: TimelyResponse, ExecutionDuration: 1, Timeout: 5},
	}
	eventQueueGenerator(eventsChain, eventsChannel)
	select {
	case <-runApp(t, logsapiAddr):
		assert.Contains(t, apmServerInternals.Data, TimelyResponse)
	case <-time.After(timeout):
		t.Fatalf("timed out waiting for app to finish")
	}
}

// TestLateFlush checks if there is no race condition between RuntimeDone and AgentDone
// The test is built so that the AgentDone signal is received after RuntimeDone, which causes the next event to be interrupted.
func TestLateFlush(t *testing.T) {
	l, err := logger.New(logger.WithLevel(zapcore.DebugLevel))
	require.NoError(t, err)

	eventsChannel := newTestStructs(t)
	apmServerInternals, _ := newMockApmServer(t, l)
	logsapiAddr := randomAddr()
	newMockLambdaServer(t, logsapiAddr, eventsChannel, l)

	eventsChain := []MockEvent{
		{Type: InvokeLateFlush, APMServerBehavior: TimelyResponse, ExecutionDuration: 0, Timeout: 5},
		{Type: InvokeStandard, APMServerBehavior: TimelyResponse, ExecutionDuration: 0, Timeout: 5},
	}
	eventQueueGenerator(eventsChain, eventsChannel)
	select {
	case <-runApp(t, logsapiAddr):
		assert.Regexp(
			t,
			fmt.Sprintf(".*\n%s.*\n%s", TimelyResponse, TimelyResponse), // metadata followed by TimelyResponsex2
			apmServerInternals.Data,
		)
	case <-time.After(timeout):
		t.Fatalf("timed out waiting for app to finish")
	}
}

// TestWaitGroup checks if there is no race condition between the main waitgroups (issue #128)
func TestWaitGroup(t *testing.T) {
	l, err := logger.New(logger.WithLevel(zapcore.DebugLevel))
	require.NoError(t, err)

	eventsChannel := newTestStructs(t)
	apmServerInternals, _ := newMockApmServer(t, l)
	logsapiAddr := randomAddr()
	newMockLambdaServer(t, logsapiAddr, eventsChannel, l)

	eventsChain := []MockEvent{
		{Type: InvokeWaitgroupsRace, APMServerBehavior: TimelyResponse, ExecutionDuration: 1, Timeout: 500},
	}
	eventQueueGenerator(eventsChain, eventsChannel)
	select {
	case <-runApp(t, logsapiAddr):
		assert.Contains(t, apmServerInternals.Data, TimelyResponse)
	case <-time.After(timeout):
		t.Fatalf("timed out waiting for app to finish")
	}
}

// TestAPMServerDown tests that main does not panic nor runs indefinitely when the APM server is inactive.
func TestAPMServerDown(t *testing.T) {
	l, err := logger.New(logger.WithLevel(zapcore.DebugLevel))
	require.NoError(t, err)

	eventsChannel := newTestStructs(t)
	apmServerInternals, apmServer := newMockApmServer(t, l)
	logsapiAddr := randomAddr()
	newMockLambdaServer(t, logsapiAddr, eventsChannel, l)

	apmServer.Close()
	eventsChain := []MockEvent{
		{Type: InvokeStandard, APMServerBehavior: TimelyResponse, ExecutionDuration: 1, Timeout: 5},
	}
	eventQueueGenerator(eventsChain, eventsChannel)
	select {
	case <-runApp(t, logsapiAddr):
		assert.NotContains(t, apmServerInternals.Data, TimelyResponse)
	case <-time.After(timeout):
		t.Fatalf("timed out waiting for app to finish")
	}
}

// TestAPMServerHangs tests that main does not panic nor runs indefinitely when the APM server does not respond.
func TestAPMServerHangs(t *testing.T) {
	l, err := logger.New(logger.WithLevel(zapcore.DebugLevel))
	require.NoError(t, err)

	eventsChannel := newTestStructs(t)
	apmServerInternals, _ := newMockApmServer(t, l)
	logsapiAddr := randomAddr()
	newMockLambdaServer(t, logsapiAddr, eventsChannel, l)

	eventsChain := []MockEvent{
		{Type: InvokeStandard, APMServerBehavior: Hangs, ExecutionDuration: 1, Timeout: 500},
	}
	eventQueueGenerator(eventsChain, eventsChannel)
	select {
	case <-runApp(t, logsapiAddr):
		assert.NotContains(t, apmServerInternals.Data, Hangs)
		apmServerInternals.UnlockSignalChannel <- struct{}{}
	case <-time.After(timeout):
		t.Fatalf("timed out waiting for app to finish")
	}
}

// TestAPMServerRecovery tests a scenario where the APM server recovers after hanging.
// The default forwarder timeout is 3 seconds, so we wait 5 seconds until we unlock that hanging state.
// Hence, the APM server is waked up just in time to process the TimelyResponse data frame.
func TestAPMServerRecovery(t *testing.T) {
	l, err := logger.New(logger.WithLevel(zapcore.DebugLevel))
	require.NoError(t, err)

	eventsChannel := newTestStructs(t)
	apmServerInternals, _ := newMockApmServer(t, l)
	logsapiAddr := randomAddr()
	newMockLambdaServer(t, logsapiAddr, eventsChannel, l)

	t.Setenv("ELASTIC_APM_DATA_FORWARDER_TIMEOUT", "1s")

	eventsChain := []MockEvent{
		{Type: InvokeStandard, APMServerBehavior: Hangs, ExecutionDuration: 1, Timeout: 5},
		{Type: InvokeStandard, APMServerBehavior: TimelyResponse, ExecutionDuration: 1, Timeout: 5},
	}
	eventQueueGenerator(eventsChain, eventsChannel)
	var wg sync.WaitGroup
	wg.Add(1)
	go func() {
		defer wg.Done()
		time.Sleep(2500 * time.Millisecond) // Cannot multiply time.Second by a float
		apmServerInternals.UnlockSignalChannel <- struct{}{}
	}()
	select {
	case <-runApp(t, logsapiAddr):
		// Make sure mock APM Server processes the Hangs request
		wg.Wait()
		time.Sleep(10 * time.Millisecond)
		assert.Contains(t, apmServerInternals.Data, Hangs)
		assert.Contains(t, apmServerInternals.Data, TimelyResponse)
	case <-time.After(10 * time.Second):
		t.Fatalf("timed out waiting for app to finish")
	}
}

// TestGracePeriodHangs verifies that the WaitforGracePeriod goroutine ends when main() ends.
// This can be checked by asserting that apmTransportStatus is pending after the execution of main.
func TestGracePeriodHangs(t *testing.T) {
	l, err := logger.New(logger.WithLevel(zapcore.DebugLevel))
	require.NoError(t, err)

	eventsChannel := newTestStructs(t)
	apmServerInternals, _ := newMockApmServer(t, l)
	logsapiAddr := randomAddr()
	newMockLambdaServer(t, logsapiAddr, eventsChannel, l)

	eventsChain := []MockEvent{
		{Type: InvokeStandard, APMServerBehavior: Hangs, ExecutionDuration: 1, Timeout: 500},
	}
	eventQueueGenerator(eventsChain, eventsChannel)
	select {
	case <-runApp(t, logsapiAddr):
		time.Sleep(100 * time.Millisecond)
		apmServerInternals.UnlockSignalChannel <- struct{}{}
	case <-time.After(timeout):
		t.Fatalf("timed out waiting for app to finish")
	}
}

// TestAPMServerCrashesDuringExecution tests that main does not panic nor runs indefinitely when the APM server crashes
// during execution.
func TestAPMServerCrashesDuringExecution(t *testing.T) {
	l, err := logger.New(logger.WithLevel(zapcore.DebugLevel))
	require.NoError(t, err)

	eventsChannel := newTestStructs(t)
	apmServerInternals, _ := newMockApmServer(t, l)
	logsapiAddr := randomAddr()
	newMockLambdaServer(t, logsapiAddr, eventsChannel, l)

	eventsChain := []MockEvent{
		{Type: InvokeStandard, APMServerBehavior: Crashes, ExecutionDuration: 1, Timeout: 5},
	}
	eventQueueGenerator(eventsChain, eventsChannel)
	select {
	case <-runApp(t, logsapiAddr):
		assert.NotContains(t, apmServerInternals.Data, Crashes)
	case <-time.After(10 * time.Second):
		t.Fatalf("timed out waiting for app to finish")
	}
}

// TestFullChannel checks that an overload of APM data chunks is handled correctly, events dropped beyond the 100th one
// if no space left in channel, no panic, no infinite hanging.
func TestFullChannel(t *testing.T) {
	l, err := logger.New(logger.WithLevel(zapcore.DebugLevel))
	require.NoError(t, err)

	eventsChannel := newTestStructs(t)
	apmServerInternals, _ := newMockApmServer(t, l)
	logsapiAddr := randomAddr()
	newMockLambdaServer(t, logsapiAddr, eventsChannel, l)

	// Use a smaller buffer size to make it easier to reproduce
	t.Setenv("ELASTIC_APM_LAMBDA_AGENT_DATA_BUFFER_SIZE", "1")

	eventsChain := []MockEvent{
		{Type: InvokeMultipleTransactionsOverload, APMServerBehavior: TimelyResponse, ExecutionDuration: 0.1, Timeout: 5},
	}
	eventQueueGenerator(eventsChain, eventsChannel)
	select {
	case <-runApp(t, logsapiAddr):
		assert.Contains(t, apmServerInternals.Data, TimelyResponse)
	case <-time.After(timeout):
		t.Fatalf("timed out waiting for app to finish")
	}
}

// TestFullChannelSlowAPMServer tests what happens when the APM Data channel is full and the APM server is slow
// (send strategy : background)
func TestFullChannelSlowAPMServer(t *testing.T) {
	l, err := logger.New(logger.WithLevel(zapcore.DebugLevel))
	require.NoError(t, err)

	eventsChannel := newTestStructs(t)
	newMockApmServer(t, l)
	logsapiAddr := randomAddr()
	newMockLambdaServer(t, logsapiAddr, eventsChannel, l)

	t.Setenv("ELASTIC_APM_SEND_STRATEGY", "background")
	// Use a smaller buffer size to make it easier to reproduce
	t.Setenv("ELASTIC_APM_LAMBDA_AGENT_DATA_BUFFER_SIZE", "1")

	eventsChain := []MockEvent{
		{Type: InvokeMultipleTransactionsOverload, APMServerBehavior: SlowResponse, ExecutionDuration: 0.01, Timeout: 5},
	}
	eventQueueGenerator(eventsChain, eventsChannel)
	select {
	case <-runApp(t, logsapiAddr):
		// The test should not hang
	case <-time.After(timeout):
		t.Fatalf("timed out waiting for app to finish")
	}
}

// TestInfoRequest checks if the extension is able to retrieve APM server info (/ endpoint) (fast APM server, only one standard event)
func TestInfoRequest(t *testing.T) {
	l, err := logger.New(logger.WithLevel(zapcore.DebugLevel))
	require.NoError(t, err)

	eventsChannel := newTestStructs(t)
	newMockApmServer(t, l)
	logsapiAddr := randomAddr()
	lambdaServerInternals := newMockLambdaServer(t, logsapiAddr, eventsChannel, l)

	eventsChain := []MockEvent{
		{Type: InvokeStandardInfo, APMServerBehavior: TimelyResponse, ExecutionDuration: 1, Timeout: 5},
	}
	eventQueueGenerator(eventsChain, eventsChannel)
	select {
	case <-runApp(t, logsapiAddr):
		assert.Contains(t, lambdaServerInternals.Data, "7814d524d3602e70b703539c57568cba6964fc20")
	case <-time.After(timeout):
		t.Fatalf("timed out waiting for app to finish")
	}
}

// TestInfoRequest checks if the extension times out when unable to retrieve APM server info (/ endpoint)
func TestInfoRequestHangs(t *testing.T) {
	l, err := logger.New(logger.WithLevel(zapcore.DebugLevel))
	require.NoError(t, err)

	eventsChannel := newTestStructs(t)
	apmServerInternals, _ := newMockApmServer(t, l)
	logsapiAddr := randomAddr()
	lambdaServerInternals := newMockLambdaServer(t, logsapiAddr, eventsChannel, l)

	eventsChain := []MockEvent{
		{Type: InvokeStandardInfo, APMServerBehavior: Hangs, ExecutionDuration: 1, Timeout: 5},
	}
	eventQueueGenerator(eventsChain, eventsChannel)
	select {
	case <-runApp(t, logsapiAddr):
		time.Sleep(2 * time.Second)
		assert.NotContains(t, lambdaServerInternals.Data,
			"7814d524d3602e70b703539c57568cba6964fc20")
		apmServerInternals.UnlockSignalChannel <- struct{}{}
	case <-time.After(timeout):
		t.Fatalf("timed out waiting for app to finish")
	}
}

// TestMetrics checks if the extension sends metrics corresponding to invocation n during invocation
func TestMetrics(t *testing.T) {
	l, err := logger.New(logger.WithLevel(zapcore.DebugLevel))
	require.NoError(t, err)

	eventsChannel := newTestStructs(t)
	apmServerInternals, _ := newMockApmServer(t, l)
	logsapiAddr := randomAddr()
	newMockLambdaServer(t, logsapiAddr, eventsChannel, l)

	eventsChain := []MockEvent{
		{Type: InvokeStandard, APMServerBehavior: TimelyResponse, ExecutionDuration: 1, Timeout: 5},
		{Type: InvokeStandard, APMServerBehavior: TimelyResponse, ExecutionDuration: 1, Timeout: 5},
	}
	eventQueueGenerator(eventsChain, eventsChannel)

	select {
	case <-runApp(t, logsapiAddr):
		assert.Contains(t, apmServerInternals.Data,
			`{"metadata":{"service":{"name":"1234_service-12a3","version":"5.1.3","environment":"staging","agent":{"name":"elastic-node","version":"3.14.0"},"framework":{"name":"Express","version":"1.2.3"},"language":{"name":"ecmascript","version":"8"},"runtime":{"name":"node","version":"8.0.0"},"node":{"configured_name":"node-123"}},"user":{"username":"bar","id":"123user","email":"bar@user.com"},"labels":{"tag0":null,"tag1":"one","tag2":2},"process":{"pid":1234,"ppid":6789,"title":"node","argv":["node","server.js"]},"system":{"architecture":"x64","hostname":"prod1.example.com","platform":"darwin","container":{"id":"container-id"},"kubernetes":{"namespace":"namespace1","node":{"name":"node-name"},"pod":{"name":"pod-name","uid":"pod-uid"}}},"cloud":{"provider":"cloud_provider","region":"cloud_region","availability_zone":"cloud_availability_zone","instance":{"id":"instance_id","name":"instance_name"},"machine":{"type":"machine_type"},"account":{"id":"account_id","name":"account_name"},"project":{"id":"project_id","name":"project_name"},"service":{"name":"lambda"}}}}`)
		assert.Contains(t, apmServerInternals.Data, `faas.billed_duration":{"value":60`)
		assert.Contains(t, apmServerInternals.Data, `faas.duration":{"value":59.9`)
		assert.Contains(t, apmServerInternals.Data, `faas.coldstart_duration":{"value":500`)
		assert.Contains(t, apmServerInternals.Data, `faas.timeout":{"value":5000}`)
		assert.Contains(t, apmServerInternals.Data, `coldstart":true`)
		assert.Contains(t, apmServerInternals.Data, `execution"`)
		assert.Contains(t, apmServerInternals.Data,
			`id":"arn:aws:lambda:eu-central-1:627286350134:function:main_unit_test"`)
	case <-time.After(timeout):
		t.Fatalf("timed out waiting for app to finish")
	}
}

func runApp(t *testing.T, logsapiAddr string) <-chan struct{} {
	return runAppFull(t, logsapiAddr, false)
}

func runAppFull(t *testing.T, logsapiAddr string, disableLogsAPI bool) <-chan struct{} {
	ctx, cancel := context.WithCancel(t.Context())
	opts := []app.ConfigOption{
		app.WithExtensionName("apm-lambda-extension"),
		app.WithLambdaRuntimeAPI(os.Getenv("AWS_LAMBDA_RUNTIME_API")),
		app.WithLogLevel("debug"),
		app.WithLogsapiAddress(logsapiAddr),
	}
	if disableLogsAPI {
		opts = append(opts, app.WithoutLogsAPI())
	}
	application, err := app.New(ctx, opts...)
	require.NoError(t, err)

	go func() {
		assert.NoError(t, application.Run(ctx))
		cancel()
	}()

	return ctx.Done()
}

func randomAddr() string {
	// we cannot return a port that is already in use or it
	// would return an error when creating the server.
	// The solution is to spawn a test server to get a random
	// port and immediately close it so that we can use the port.
	s := httptest.NewServer(nil)
	addr := s.Listener.Addr().String()
	s.Close()

	return addr
}<|MERGE_RESOLUTION|>--- conflicted
+++ resolved
@@ -163,10 +163,6 @@
 	var lambdaServerInternals MockServerInternals
 	// A big queue that can hold all the events required for a test
 	mockLogEventQ := make(chan logsapi.LogEvent, 100)
-<<<<<<< HEAD
-	ctx, cancel := context.WithCancel(t.Context())
-=======
->>>>>>> 3eb33ca6
 
 	var wg sync.WaitGroup
 	wg.Add(1)
