--- conflicted
+++ resolved
@@ -1,33 +1,4 @@
 SHELL = /bin/bash -eo pipefail
-<<<<<<< HEAD
-export DOCKER_IMAGE_NAME = observability/apm-lambda-extension
-export DOCKER_REGISTRY = docker.elastic.co
-
-# Add support for SOURCE_DATE_EPOCH and reproducble buils
-# See https://reproducible-builds.org/specs/source-date-epoch/
-SOURCE_DATE_EPOCH ?= $(shell git log -1 --pretty=%ct)
-DATE_FMT = +%Y%m%d%H%M.%S
-# Fallback mechanism to support other systems:
-# 1. 'date -d': Busybox and GNU coreutils.
-# 2. 'date -r': BSD date. It does not support '-d'.
-export BUILD_DATE = $(shell date -u -d "@${SOURCE_DATE_EPOCH}" "${DATE_FMT}" 2>/dev/null || date -u -r "${SOURCE_DATE_EPOCH}" "${DATE_FMT}")
-
-
-clean:
-	@rm -rf dist/
-	@docker image ls "$(DOCKER_REGISTRY)/$(DOCKER_IMAGE_NAME)*" -aq | xargs docker rmi --force
-
-dist:
-	@go run github.com/goreleaser/goreleaser@v1.14.1 release --snapshot --rm-dist
-
-build:
-	@go run github.com/goreleaser/goreleaser@v1.14.1 build --snapshot --rm-dist
-
-.PHONY: release
-release:
-	go run github.com/goreleaser/goreleaser@v1.14.1 release --rm-dist
-
-=======
 
 GORELEASER_VERSION = "v1.14.1"
 GO_LICENSER_VERSION = "v0.4.0"
@@ -46,12 +17,14 @@
 zip:
 	@go run github.com/goreleaser/goreleaser@$(GORELEASER_VERSION) release --snapshot --rm-dist --skip-docker
 
+build:
+	@go run github.com/goreleaser/goreleaser@$(GORELEASER_VERSION) build --snapshot --rm-dist
+
 .PHONY: release
 release:
 	go run github.com/goreleaser/goreleaser@$(GORELEASER_VERSION) release --rm-dist
 
 .PHONY: release-notes
->>>>>>> df1ba5ea
 release-notes:
 	@./.ci/release-github.sh
 
@@ -65,28 +38,17 @@
 
 .PHONY: lint
 lint:
-<<<<<<< HEAD
-	@go run github.com/golangci/golangci-lint/cmd/golangci-lint@v1.48.0 version
-	@go run github.com/golangci/golangci-lint/cmd/golangci-lint@v1.48.0 run
-=======
 	@go run github.com/golangci/golangci-lint/cmd/golangci-lint@$(GOLANGCI_LINT_VERSION) version
 	@go run github.com/golangci/golangci-lint/cmd/golangci-lint@$(GOLANGCI_LINT_VERSION) run
->>>>>>> df1ba5ea
 
 NOTICE.txt: go.mod
 	@bash ./scripts/notice.sh
 
 .PHONY: check-linceses
 check-licenses:
-<<<<<<< HEAD
-	@go run github.com/elastic/go-licenser@v0.4.0 -d -exclude tf -exclude testing .
-	@go run github.com/elastic/go-licenser@v0.4.0 -d -exclude tf -exclude testing -ext .java .
-	@go run github.com/elastic/go-licenser@v0.4.0 -d -exclude tf -exclude testing -ext .js .
-=======
 	@go run github.com/elastic/go-licenser@$(GO_LICENSER_VERSION) -d -exclude tf -exclude testing .
 	@go run github.com/elastic/go-licenser@$(GO_LICENSER_VERSION) -d -exclude tf -exclude testing -ext .java .
 	@go run github.com/elastic/go-licenser@$(GO_LICENSER_VERSION) -d -exclude tf -exclude testing -ext .js .
->>>>>>> df1ba5ea
 
 
 .PHONY: check-notice
